name: Builds

on:
  push:
    branches:
        - "**"
    paths-ignore:
        - "**.md"
        - "**.ini"
  pull_request:
    branches:
      - slippi
    paths-ignore:
      - "**.md"
      - "**.ini"

jobs:
  windows:
    strategy:
      fail-fast: false
      matrix:
        build_type: [Netplay, Playback]
        include:
          - build_type: Netplay
            artifact_name: windows64-netplay
            build_config: Release
          - build_type: Playback
            artifact_name: windows64-playback
            build_config: ReleasePlayback
    env:
      DXSDK_DIR: "C:\\Program Files (x86)\\Microsoft DirectX SDK (June 2010)\\"
    name: "Windows ${{ matrix.build_type }}"
    runs-on: windows-2019
    steps:
      - name: "Setup Go"
        uses: actions/setup-go@v2
        if: matrix.build_type == 'Netplay'
      - name: "Remove Redistributable"
        shell: cmd
        run: |
          MsiExec.exe /passive /X{F0C3E5D1-1ADE-321E-8167-68EF0DE699A5}
          MsiExec.exe /passive /X{1D8E6291-B0D5-35EC-8441-6616F567A0F7}
      - name: "Install DirectX SDK"
        shell: powershell
        run: |
          choco install directx-sdk
      - name: "Setup MSBuild"
        uses: microsoft/setup-msbuild@v1   
      - name: "Checkout"
        uses: actions/checkout@v2.3.1
      - name: 'Fetch Git Tags'
        shell: bash
        if: success()
        run: |
          git fetch --prune --unshallow
          echo "GIT_BRANCH=$(git rev-parse --abbrev-ref HEAD)" >> $GITHUB_ENV
          echo "GIT_HASH=$(git rev-parse --short HEAD)" >> $GITHUB_ENV
          echo "GIT_TAG=$(git describe --tags --abbrev=0)" >> $GITHUB_ENV
          echo "CURR_DATE=$(date +%Y-%m-%d)" >> $GITHUB_ENV
      - name: "Build ${{ matrix.build_type }} Dolphin"
        shell: cmd
        run: |
          msbuild /p:Configuration=${{ matrix.build_config }} /p:Platform=x64 ${{ github.workspace }}\Source\Dolphin.sln
      - name: "Build Netplay Updater"
        working-directory: ${{ github.workspace }}
        shell: cmd
        if: matrix.build_type == 'Netplay'
        run: |
          cd %GOPATH%
          git clone https://github.com/project-slippi/dolphin-slippi-tools
          cd dolphin-slippi-tools
          go get github.com/gonutz/w32 github.com/machinebox/graphql golang.org/x/sys/windows/registry
          go build
          copy /b /v /y dolphin-slippi-tools.exe ${{ github.workspace }}\Binary\x64\
      - name: "Prepare Artifact"
        working-directory: ${{ github.workspace }}
        run: |
          Xcopy /Y /E /I .\Data\Sys .\Binary\x64\Sys
          cd .\Binary\x64\
          fsutil file createnew FIX-VCRUNTIME140-ERROR.txt 0
          echo "Download and install this: https://aka.ms/vs/16/release/vc_redist.x64.exe" > .\FIX-VCRUNTIME140-ERROR.txt
      - name: "Add Playback codes"
        working-directory: ${{ github.workspace }}
        if: matrix.build_type == 'Playback'
        run: |
          git clone https://github.com/project-slippi/slippi-desktop-app
          Xcopy /Y /E /I .\Data\Sys .\Binary\x64\Sys
          Xcopy /Y /E /I .\slippi-desktop-app\app\dolphin-dev\overwrite\Sys .\Binary\x64\Sys
      - name: Package Artifact
        working-directory: ${{ github.workspace }}
        run: |
          $FILE_NAME="${{ env.CURR_DATE }}-${{ env.GIT_HASH }}-${{ env.GIT_TAG }}-${{ matrix.artifact_name }}.zip"
          mkdir artifact
          cd .\Binary\x64\
          fsutil file createnew portable.txt 0
          7z a $FILE_NAME .\*
          move $FILE_NAME ..\..\artifact\
      - name: "Publish"
        if: success()
        uses: actions/upload-artifact@v2-preview
        with:
          name: ${{ matrix.artifact_name }}
          path: "./artifact/"
  linux:
    strategy:
      fail-fast: false
      matrix:
        build_type: [Netplay, Playback]
        include:
          - build_type: Netplay
            artifact_name: linux-netplay
            build_config: netplay
          - build_type: Playback
            artifact_name: linux-playback
            build_config: playback
    name: "Ubuntu ${{ matrix.build_type }}"
    runs-on: ubuntu-18.04
    steps:
      - name: "Checkout"
        uses: actions/checkout@v2
        with:
          submodules: recursive
      - name: 'Fetch Git Tags'
        if: success()
        run: |
          git fetch --prune --unshallow
          echo "GIT_BRANCH=$(git rev-parse --abbrev-ref HEAD)" >> $GITHUB_ENV
          echo "GIT_HASH=$(git rev-parse --short HEAD)" >> $GITHUB_ENV
          echo "GIT_TAG=$(git describe --tags --abbrev=0)" >> $GITHUB_ENV
          echo "CURR_DATE=$(date +%Y-%m-%d)" >> $GITHUB_ENV
      - name: "Install prerequisites"
        if: success()
        shell: bash
        run: |
          sudo dpkg --add-architecture amd64
          sudo apt update
          sudo apt install \
          cmake \
          pkg-config \
          git \
          wget \
          libao-dev \
          libasound2-dev \
          libavcodec-dev \
          libavformat-dev \
          libbluetooth-dev \
          libenet-dev \
          libgtk2.0-dev \
          liblzo2-dev \
          libminiupnpc-dev \
          libopenal-dev \
          libpulse-dev \
          libreadline-dev \
          libsfml-dev \
          libsoil-dev \
          libsoundtouch-dev \
          libswscale-dev \
          libusb-1.0-0-dev \
          libwebkit2gtk-4.0-dev \
          libxext-dev \
          libxrandr-dev \
          portaudio19-dev \
          zlib1g-dev \
          libudev-dev \
          libevdev-dev \
          libmbedtls-dev \
          libcurl4-openssl-dev \
          libegl1-mesa-dev \
          libpng-dev \
          qtbase5-private-dev \
          libxxf86vm-dev \
          x11proto-xinerama-dev
      - name: "Build ${{ matrix.build_type }} Dolphin"
        if: success()
        working-directory: ${{ github.workspace }}
        run: |
          ./build-linux.sh ${{ matrix.build_config }}
      - name: "Build ${{ matrix.build_type }} AppImage"
        if: success()
        working-directory: ${{ github.workspace }}
        run: |
          ./build-appimage.sh ${{ matrix.build_config }}
      - name: "Package"
        if: success()
        working-directory: ${{ github.workspace }}
        run: |
          mkdir artifact
          FILE_NAME=${{ env.CURR_DATE }}-${{ env.GIT_HASH }}-${{ env.GIT_TAG }}-${{ matrix.artifact_name }}.zip
          zip -r "${FILE_NAME}" ./*.AppImage*
          mv "${FILE_NAME}" ./artifact/
      - name: "Publish"
        if: success()
        uses: actions/upload-artifact@v2-preview
        with:
          name: ${{ matrix.artifact_name }}
          path: "./artifact/"
  macOS:
    strategy:
      fail-fast: false
      matrix:
        build_type: [Netplay, Playback]
        include:
          - build_type: Netplay
            artifact_name: macOS-netplay
            build_config: netplay
          - build_type: Playback
            artifact_name: macOS-playback
            build_config: playback
    name: "macOS ${{ matrix.build_type }}"
    runs-on: macos-10.15
    steps:
      - name: "Checkout"
        uses: actions/checkout@v2
        with:
          submodules: recursive
      - name: 'Fetch Git Tags'
        if: success()
        run: |
          git fetch --prune --unshallow
          echo "GIT_BRANCH=$(git rev-parse --abbrev-ref HEAD)" >> $GITHUB_ENV
          echo "GIT_HASH=$(git rev-parse --short HEAD)" >> $GITHUB_ENV
          echo "GIT_TAG=$(git describe --tags --abbrev=0)" >> $GITHUB_ENV
          echo "CURR_DATE=$(date +%Y-%m-%d)" >> $GITHUB_ENV
      - name: "Install 10.14 SDK"
        if: success()
        shell: bash
        working-directory: ${{ github.workspace }}
        run: |
          wget https://github.com/phracker/MacOSX-SDKs/releases/download/10.15/MacOSX10.14.sdk.tar.xz
          tar -xf MacOSX10.14.sdk.tar.xz
          rm MacOSX10.14.sdk.tar.xz
          sudo mv MacOSX10.14.sdk /Applications/Xcode.app/Contents/Developer/Platforms/MacOSX.platform/Developer/SDKs/
      - name: "Download and Install prerequisites"
        if: success()
        shell: bash
        run: |
<<<<<<< HEAD
=======
          wget https://github.com/wxWidgets/wxWidgets/releases/download/v3.1.3/wxWidgets-3.1.3.tar.bz2
          tar -xf wxWidgets-3.1.3.tar.bz2
          rm wxWidgets-3.1.3.tar.bz2
          rm '/usr/local/bin/2to3' || true
>>>>>>> bdb77533
          brew update
          brew upgrade cmake
          brew install \
          ffmpeg \
          libpng \
          libav \
          pkgconfig \
          libao \
          sound-touch \
          hidapi \
          create-dmg
<<<<<<< HEAD
      - name: "Build ${{ matrix.build_type }} Dolphin"
=======
      - name: "Cache wxWidgets 3.1.3"
        if: success()
        uses: actions/cache@v1
        env:
          cache-name: "wxWidgets-3.1.3-macOS"
        with:
          path: ./wxWidgets-3.1.3/build
          key: "wxWidgets-3.1.3-macOS-Catalina"
      - name: "Install wxWidgets 3.1.3"
>>>>>>> bdb77533
        if: success()
        shell: bash
        working-directory: ${{ github.workspace }}
        env:
          CERTIFICATE_MACOS_APPLICATION: ${{ secrets.CERTIFICATE_MACOS_APPLICATION }}
        run: |
<<<<<<< HEAD
          export LIBRARY_PATH=$LIBRARY_PATH:/usr/local/lib
          chmod +x ./build-mac.sh && ./build-mac.sh ${{ matrix.build_config }}
          mkdir artifact
      - name: "Codesign ${{ matrix.build_type}} Dolphin"
        if: success() && env.CERTIFICATE_MACOS_APPLICATION != null
        shell: bash
        working-directory: ${{ github.workspace }}
        env:
          CERTIFICATE_MACOS_APPLICATION: ${{ secrets.CERTIFICATE_MACOS_APPLICATION }}
          CERTIFICATE_MACOS_PASSWORD: ${{ secrets.CERTIFICATE_MACOS_PASSWORD }}
        run: |
          chmod +x Tools/load-macos-certs-ci.sh && ./Tools/load-macos-certs-ci.sh

          mkdir -p ~/private_keys/
          echo '${{ secrets.APPLE_CONNECT_API_KEY }}' > ~/private_keys/AuthKey_${{ secrets.APPLE_API_KEY_ID }}.p8

          /usr/bin/codesign -f -s "${{ secrets.APPLE_IDENTITY_HASH }}" --deep --options runtime --entitlements Source/Core/DolphinWX/Entitlements.plist ./build/Binaries/Slippi\ Dolphin.app
      - name: "Package Netplay"
        if: success() && matrix.build_type == 'Netplay'
=======
          cd wxWidgets-3.1.3
          cd build
          ../configure
          make -j7
          sudo make install
      - name: "Build ${{ matrix.build_type }} Dolphin"
        if: success()
>>>>>>> bdb77533
        shell: bash
        working-directory: ${{ github.workspace }}
        env:
          CERTIFICATE_MACOS_APPLICATION: ${{ secrets.CERTIFICATE_MACOS_APPLICATION }}
        run: |
<<<<<<< HEAD
          rm build/Binaries/traversal_server
          FILE_NAME=${{ env.CURR_DATE }}-${{ env.GIT_HASH }}-${{ env.GIT_TAG }}-${{ matrix.artifact_name }}.dmg
          echo "FILE_NAME=$FILE_NAME" >> $GITHUB_ENV
          create-dmg --no-internet-enable \
            --volname "Slippi Dolphin Installer" \
            --volicon "Data/slippi_dmg_icon.icns" \
            --background "Data/slippi_dmg_background.png" \
            --text-size 14 \
            --window-pos 200 120 \
            --window-size 590 610 \
            --icon-size 100 \
            --app-drop-link 440 196 \
            --icon "Slippi Dolphin.app" 140 196 \
            --hide-extension "Slippi Dolphin.app" \
            "${FILE_NAME}" \
            "./build/Binaries/"
          mv "${FILE_NAME}" artifact/
      - name: "Package, Sign and Notarize Netplay DMG"
        if: success() && matrix.build_type == 'Netplay' && env.CERTIFICATE_MACOS_APPLICATION != null
        shell: bash
        working-directory: ${{ github.workspace }}
=======
          export LIBRARY_PATH=$LIBRARY_PATH:/usr/local/lib
          chmod +x ./build-mac.sh && ./build-mac.sh ${{ matrix.build_config }}
          mkdir artifact
      - name: "Codesign ${{ matrix.build_type}} Dolphin"
        if: success() && env.CERTIFICATE_MACOS_APPLICATION != null
        shell: bash
        working-directory: ${{ github.workspace }}
        env:
          CERTIFICATE_MACOS_APPLICATION: ${{ secrets.CERTIFICATE_MACOS_APPLICATION }}
          CERTIFICATE_MACOS_PASSWORD: ${{ secrets.CERTIFICATE_MACOS_PASSWORD }}
        run: |
          chmod +x Tools/load-macos-certs-ci.sh && ./Tools/load-macos-certs-ci.sh
          mkdir -p ~/private_keys/
          echo '${{ secrets.APPLE_CONNECT_API_KEY }}' > ~/private_keys/AuthKey_${{ secrets.APPLE_API_KEY_ID }}.p8
          /usr/bin/codesign -f -s "${{ secrets.APPLE_IDENTITY_HASH }}" --deep --options runtime --entitlements Source/Core/DolphinWX/Entitlements.plist ./build/Binaries/Slippi\ Dolphin.app
      - name: "Package Netplay"
        if: success() && matrix.build_type == 'Netplay'
        shell: bash
        working-directory: ${{ github.workspace }}
        run: |
          rm build/Binaries/traversal_server
          FILE_NAME=${{ env.CURR_DATE }}-${{ env.GIT_HASH }}-${{ env.GIT_TAG }}-${{ matrix.artifact_name }}.dmg
          echo "FILE_NAME=$FILE_NAME" >> $GITHUB_ENV
          create-dmg --no-internet-enable \
            --volname "Slippi Dolphin Installer" \
            --volicon "Data/slippi_dmg_icon.icns" \
            --background "Data/slippi_dmg_background.png" \
            --text-size 14 \
            --window-pos 200 120 \
            --window-size 590 610 \
            --icon-size 100 \
            --app-drop-link 440 196 \
            --icon "Slippi Dolphin.app" 140 196 \
            --hide-extension "Slippi Dolphin.app" \
            "${FILE_NAME}" \
            "./build/Binaries/"
          mv "${FILE_NAME}" artifact/
      - name: "Package, Sign and Notarize Netplay DMG"
        if: success() && matrix.build_type == 'Netplay' && env.CERTIFICATE_MACOS_APPLICATION != null
        shell: bash
        working-directory: ${{ github.workspace }}
>>>>>>> bdb77533
        env:
          APPLE_API_KEY: ${{ secrets.APPLE_API_KEY_ID }}
          APPLE_ISSUER_ID: ${{ secrets.APPLE_ISSUER_ID }}
          CERTIFICATE_MACOS_APPLICATION: ${{ secrets.CERTIFICATE_MACOS_APPLICATION }}
        run: |
          /usr/bin/codesign -f -s "${{ secrets.APPLE_IDENTITY_HASH }}" --deep --options runtime ./artifact/${{ env.FILE_NAME }}
          chmod +x Tools/notarize_netplay.sh && ./Tools/notarize_netplay.sh ./artifact/${{ env.FILE_NAME }}
      - name: "Package Playback"
        if: success() && matrix.build_type == 'Playback'
        shell: bash
        working-directory: ${{ github.workspace }}
        run: |
          cd  ./build/Binaries
          FILE_NAME=${{ env.CURR_DATE }}-${{ env.GIT_HASH }}-${{ env.GIT_TAG }}-${{ matrix.artifact_name }}.zip
          zip -r "${FILE_NAME}" Slippi\ Dolphin.app
          mv "${FILE_NAME}" ../../artifact/
      - name: "Publish"
        if: success()
        uses: actions/upload-artifact@v2-preview
        with:
          name: ${{ matrix.artifact_name }}
          path: "./artifact/"
      #- name: "Enable Admin Debugging via SSH (if failed)"
      # if: failure()
      # uses: luchihoratiu/debug-via-ssh@main
      # with:
      #  NGROK_AUTH_TOKEN: ${{ secrets.NGROK_TOKEN }}
      #   SSH_PASS: ${{ secrets.NGROK_PASS }}<|MERGE_RESOLUTION|>--- conflicted
+++ resolved
@@ -234,13 +234,6 @@
         if: success()
         shell: bash
         run: |
-<<<<<<< HEAD
-=======
-          wget https://github.com/wxWidgets/wxWidgets/releases/download/v3.1.3/wxWidgets-3.1.3.tar.bz2
-          tar -xf wxWidgets-3.1.3.tar.bz2
-          rm wxWidgets-3.1.3.tar.bz2
-          rm '/usr/local/bin/2to3' || true
->>>>>>> bdb77533
           brew update
           brew upgrade cmake
           brew install \
@@ -252,26 +245,13 @@
           sound-touch \
           hidapi \
           create-dmg
-<<<<<<< HEAD
       - name: "Build ${{ matrix.build_type }} Dolphin"
-=======
-      - name: "Cache wxWidgets 3.1.3"
-        if: success()
-        uses: actions/cache@v1
-        env:
-          cache-name: "wxWidgets-3.1.3-macOS"
-        with:
-          path: ./wxWidgets-3.1.3/build
-          key: "wxWidgets-3.1.3-macOS-Catalina"
-      - name: "Install wxWidgets 3.1.3"
->>>>>>> bdb77533
         if: success()
         shell: bash
         working-directory: ${{ github.workspace }}
         env:
           CERTIFICATE_MACOS_APPLICATION: ${{ secrets.CERTIFICATE_MACOS_APPLICATION }}
         run: |
-<<<<<<< HEAD
           export LIBRARY_PATH=$LIBRARY_PATH:/usr/local/lib
           chmod +x ./build-mac.sh && ./build-mac.sh ${{ matrix.build_config }}
           mkdir artifact
@@ -291,21 +271,11 @@
           /usr/bin/codesign -f -s "${{ secrets.APPLE_IDENTITY_HASH }}" --deep --options runtime --entitlements Source/Core/DolphinWX/Entitlements.plist ./build/Binaries/Slippi\ Dolphin.app
       - name: "Package Netplay"
         if: success() && matrix.build_type == 'Netplay'
-=======
-          cd wxWidgets-3.1.3
-          cd build
-          ../configure
-          make -j7
-          sudo make install
-      - name: "Build ${{ matrix.build_type }} Dolphin"
-        if: success()
->>>>>>> bdb77533
         shell: bash
         working-directory: ${{ github.workspace }}
         env:
           CERTIFICATE_MACOS_APPLICATION: ${{ secrets.CERTIFICATE_MACOS_APPLICATION }}
         run: |
-<<<<<<< HEAD
           rm build/Binaries/traversal_server
           FILE_NAME=${{ env.CURR_DATE }}-${{ env.GIT_HASH }}-${{ env.GIT_TAG }}-${{ matrix.artifact_name }}.dmg
           echo "FILE_NAME=$FILE_NAME" >> $GITHUB_ENV
@@ -327,49 +297,6 @@
         if: success() && matrix.build_type == 'Netplay' && env.CERTIFICATE_MACOS_APPLICATION != null
         shell: bash
         working-directory: ${{ github.workspace }}
-=======
-          export LIBRARY_PATH=$LIBRARY_PATH:/usr/local/lib
-          chmod +x ./build-mac.sh && ./build-mac.sh ${{ matrix.build_config }}
-          mkdir artifact
-      - name: "Codesign ${{ matrix.build_type}} Dolphin"
-        if: success() && env.CERTIFICATE_MACOS_APPLICATION != null
-        shell: bash
-        working-directory: ${{ github.workspace }}
-        env:
-          CERTIFICATE_MACOS_APPLICATION: ${{ secrets.CERTIFICATE_MACOS_APPLICATION }}
-          CERTIFICATE_MACOS_PASSWORD: ${{ secrets.CERTIFICATE_MACOS_PASSWORD }}
-        run: |
-          chmod +x Tools/load-macos-certs-ci.sh && ./Tools/load-macos-certs-ci.sh
-          mkdir -p ~/private_keys/
-          echo '${{ secrets.APPLE_CONNECT_API_KEY }}' > ~/private_keys/AuthKey_${{ secrets.APPLE_API_KEY_ID }}.p8
-          /usr/bin/codesign -f -s "${{ secrets.APPLE_IDENTITY_HASH }}" --deep --options runtime --entitlements Source/Core/DolphinWX/Entitlements.plist ./build/Binaries/Slippi\ Dolphin.app
-      - name: "Package Netplay"
-        if: success() && matrix.build_type == 'Netplay'
-        shell: bash
-        working-directory: ${{ github.workspace }}
-        run: |
-          rm build/Binaries/traversal_server
-          FILE_NAME=${{ env.CURR_DATE }}-${{ env.GIT_HASH }}-${{ env.GIT_TAG }}-${{ matrix.artifact_name }}.dmg
-          echo "FILE_NAME=$FILE_NAME" >> $GITHUB_ENV
-          create-dmg --no-internet-enable \
-            --volname "Slippi Dolphin Installer" \
-            --volicon "Data/slippi_dmg_icon.icns" \
-            --background "Data/slippi_dmg_background.png" \
-            --text-size 14 \
-            --window-pos 200 120 \
-            --window-size 590 610 \
-            --icon-size 100 \
-            --app-drop-link 440 196 \
-            --icon "Slippi Dolphin.app" 140 196 \
-            --hide-extension "Slippi Dolphin.app" \
-            "${FILE_NAME}" \
-            "./build/Binaries/"
-          mv "${FILE_NAME}" artifact/
-      - name: "Package, Sign and Notarize Netplay DMG"
-        if: success() && matrix.build_type == 'Netplay' && env.CERTIFICATE_MACOS_APPLICATION != null
-        shell: bash
-        working-directory: ${{ github.workspace }}
->>>>>>> bdb77533
         env:
           APPLE_API_KEY: ${{ secrets.APPLE_API_KEY_ID }}
           APPLE_ISSUER_ID: ${{ secrets.APPLE_ISSUER_ID }}
