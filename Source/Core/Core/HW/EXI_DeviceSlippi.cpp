// Copyright 2017 Dolphin Emulator Project
// Licensed under GPLv2+
// Refer to the license.txt file included.

#include "Core/Debugger/Debugger_SymbolMap.h"

#include "Core/Slippi/SlippiPlayback.h"
#include "Core/Slippi/SlippiReplayComm.h"
#include <SlippiGame.h>
#include <semver/include/semver200.h>
#include <utility> // std::move

#include "Common/CommonPaths.h"
#include "Common/CommonTypes.h"
#include "Common/FileUtil.h"
#include "Common/Logging/Log.h"
#include "Common/MemoryUtil.h"
#include "Common/MsgHandler.h"
#include "Common/StringUtil.h"
#include "Common/Thread.h"
#include "Core/HW/Memmap.h"

#include "Core/Core.h"
#include "Core/CoreTiming.h"
#include "Core/NetPlayClient.h"

#include "Core/HW/EXI_DeviceSlippi.h"
#include "Core/HW/SystemTimers.h"
#include "Core/State.h"

// Not clean but idk a better way atm
#include "DolphinWX/Frame.h"
#include "DolphinWX/Main.h"

#define FRAME_INTERVAL 900
#define SLEEP_TIME_MS 8
#define WRITE_FILE_SLEEP_TIME_MS 85

//#define LOCAL_TESTING
//#define CREATE_DIFF_FILES

static std::unordered_map<u8, std::string> slippi_names;
static std::unordered_map<u8, std::string> slippi_connect_codes;

extern std::unique_ptr<SlippiPlaybackStatus> g_playbackStatus;
extern std::unique_ptr<SlippiReplayComm> g_replayComm;

#ifdef LOCAL_TESTING
bool isLocalConnected = false;
int localChatMessageId = 0;
#endif

// Are we waiting for input on this frame?
//  Is set to true between frames
bool g_needInputForFrame = false;

template <typename T> bool isFutureReady(std::future<T> &t)
{
	return t.wait_for(std::chrono::seconds(0)) == std::future_status::ready;
}

std::vector<u8> uint16ToVector(u16 num)
{
	u8 byte0 = num >> 8;
	u8 byte1 = num & 0xFF;

	return std::vector<u8>({byte0, byte1});
}

std::vector<u8> uint32ToVector(u32 num)
{
	u8 byte0 = num >> 24;
	u8 byte1 = (num & 0xFF0000) >> 16;
	u8 byte2 = (num & 0xFF00) >> 8;
	u8 byte3 = num & 0xFF;

	return std::vector<u8>({byte0, byte1, byte2, byte3});
}

std::vector<u8> int32ToVector(int32_t num)
{
	u8 byte0 = num >> 24;
	u8 byte1 = (num & 0xFF0000) >> 16;
	u8 byte2 = (num & 0xFF00) >> 8;
	u8 byte3 = num & 0xFF;

	return std::vector<u8>({byte0, byte1, byte2, byte3});
}

void appendWordToBuffer(std::vector<u8> *buf, u32 word)
{
	auto wordVector = uint32ToVector(word);
	buf->insert(buf->end(), wordVector.begin(), wordVector.end());
}

void appendHalfToBuffer(std::vector<u8> *buf, u16 word)
{
	auto halfVector = uint16ToVector(word);
	buf->insert(buf->end(), halfVector.begin(), halfVector.end());
}

std::string processDiff2(std::vector<u8> iState, std::vector<u8> cState)
{
	INFO_LOG(SLIPPI, "Processing diff");
	std::string diff = std::string();
	open_vcdiff::VCDiffEncoder encoder((char *)iState.data(), iState.size());
	encoder.Encode((char *)cState.data(), cState.size(), &diff);

	INFO_LOG(SLIPPI, "done processing");
	return diff;
}

CEXISlippi::CEXISlippi()
{
	INFO_LOG(SLIPPI, "EXI SLIPPI Constructor called.");

	m_slippiserver = SlippiSpectateServer::getInstance();
	user = std::make_unique<SlippiUser>();
	g_playbackStatus = std::make_unique<SlippiPlaybackStatus>();
	matchmaking = std::make_unique<SlippiMatchmaking>(user.get());
	gameFileLoader = std::make_unique<SlippiGameFileLoader>();
	g_replayComm = std::make_unique<SlippiReplayComm>();

	generator = std::default_random_engine(Common::Timer::GetTimeMs());

	shouldOutput = SConfig::GetInstance().m_coutEnabled && g_replayComm->getSettings().mode != "mirror";

	// Loggers will check 5 bytes, make sure we own that memory
	m_read_queue.reserve(5);

	// Initialize local selections to empty
	localSelections.Reset();

	// Update user file and then listen for User
#ifndef IS_PLAYBACK
	user->ListenForLogIn();
#endif

#ifdef CREATE_DIFF_FILES
	// MnMaAll.usd
	std::string origStr;
	std::string modifiedStr;
	File::ReadFileToString("C:\\Users\\Jas\\Documents\\Melee\\Textures\\Slippi\\MainMenu\\MnMaAll.usd", origStr);
	File::ReadFileToString("C:\\Users\\Jas\\Documents\\Melee\\Textures\\Slippi\\MainMenu\\MnMaAll-new.usd",
	                       modifiedStr);
	std::vector<u8> orig(origStr.begin(), origStr.end());
	std::vector<u8> modified(modifiedStr.begin(), modifiedStr.end());
	auto diff = processDiff(orig, modified);
	File::WriteStringToFile(diff, "C:\\Users\\Jas\\Documents\\Melee\\Textures\\Slippi\\MainMenu\\MnMaAll.usd.diff");
	File::WriteStringToFile(diff, "C:\\Dolphin\\IshiiDev\\Sys\\GameFiles\\GALE01\\MnMaAll.usd.diff");

	// MnExtAll.usd
	File::ReadFileToString("C:\\Users\\Jas\\Documents\\Melee\\Textures\\Slippi\\CSS\\MnExtAll.usd", origStr);
	File::ReadFileToString("C:\\Users\\Jas\\Documents\\Melee\\Textures\\Slippi\\CSS\\MnExtAll-new.usd", modifiedStr);
	orig = std::vector<u8>(origStr.begin(), origStr.end());
	modified = std::vector<u8>(modifiedStr.begin(), modifiedStr.end());
	diff = processDiff(orig, modified);
	File::WriteStringToFile(diff, "C:\\Users\\Jas\\Documents\\Melee\\Textures\\Slippi\\CSS\\MnExtAll.usd.diff");
	File::WriteStringToFile(diff, "C:\\Dolphin\\IshiiDev\\Sys\\GameFiles\\GALE01\\MnExtAll.usd.diff");

	// SdMenu.usd
	File::ReadFileToString("C:\\Users\\Jas\\Documents\\Melee\\Textures\\Slippi\\MainMenu\\SdMenu.usd", origStr);
	File::ReadFileToString("C:\\Users\\Jas\\Documents\\Melee\\Textures\\Slippi\\MainMenu\\SdMenu-new.usd", modifiedStr);
	orig = std::vector<u8>(origStr.begin(), origStr.end());
	modified = std::vector<u8>(modifiedStr.begin(), modifiedStr.end());
	diff = processDiff(orig, modified);
	File::WriteStringToFile(diff, "C:\\Users\\Jas\\Documents\\Melee\\Textures\\Slippi\\MainMenu\\SdMenu.usd.diff");
	File::WriteStringToFile(diff, "C:\\Dolphin\\IshiiDev\\Sys\\GameFiles\\GALE01\\SdMenu.usd.diff");

	// MnSlChr.usd
	std::string origStr;
	std::string modifiedStr;
	File::ReadFileToString("D:\\Melee\\MnSlChr.usd", origStr);
	File::ReadFileToString("D:\\Melee\\MnSlChr.new.usd", modifiedStr);
	orig = std::vector<u8>(origStr.begin(), origStr.end());
	modified = std::vector<u8>(modifiedStr.begin(), modifiedStr.end());
	diff = processDiff(orig, modified);
	File::WriteStringToFile(diff, "D:\\Melee\\MnSlChr.usd.diff");
	File::WriteStringToFile(diff, "D:\\GitHub\\Ishiiruka\\Binary\\x64\\Sys\\GameFiles\\GALE01\\MnSlChr.usd.diff");

	// Japanese Files
	// MnMaAll.dat
	File::ReadFileToString("C:\\Users\\Jas\\Documents\\Melee\\Textures\\Slippi\\MainMenu\\MnMaAll.dat", origStr);
	File::ReadFileToString("C:\\Users\\Jas\\Documents\\Melee\\Textures\\Slippi\\MainMenu\\MnMaAll-new.dat",
	                       modifiedStr);
	orig = std::vector<u8>(origStr.begin(), origStr.end());
	modified = std::vector<u8>(modifiedStr.begin(), modifiedStr.end());
	diff = processDiff(orig, modified);
	File::WriteStringToFile(diff, "C:\\Users\\Jas\\Documents\\Melee\\Textures\\Slippi\\MainMenu\\MnMaAll.dat.diff");
	File::WriteStringToFile(diff, "C:\\Dolphin\\IshiiDev\\Sys\\GameFiles\\GALE01\\MnMaAll.dat.diff");

	// MnExtAll.dat
	File::ReadFileToString("C:\\Users\\Jas\\Documents\\Melee\\Textures\\Slippi\\CSS\\MnExtAll.dat", origStr);
	File::ReadFileToString("C:\\Users\\Jas\\Documents\\Melee\\Textures\\Slippi\\CSS\\MnExtAll-new.dat", modifiedStr);
	orig = std::vector<u8>(origStr.begin(), origStr.end());
	modified = std::vector<u8>(modifiedStr.begin(), modifiedStr.end());
	diff = processDiff(orig, modified);
	File::WriteStringToFile(diff, "C:\\Users\\Jas\\Documents\\Melee\\Textures\\Slippi\\CSS\\MnExtAll.dat.diff");
	File::WriteStringToFile(diff, "C:\\Dolphin\\IshiiDev\\Sys\\GameFiles\\GALE01\\MnExtAll.dat.diff");

	// SdMenu.dat
	File::ReadFileToString("C:\\Users\\Jas\\Documents\\Melee\\Textures\\Slippi\\MainMenu\\SdMenu.dat", origStr);
	File::ReadFileToString("C:\\Users\\Jas\\Documents\\Melee\\Textures\\Slippi\\MainMenu\\SdMenu-new.dat", modifiedStr);
	orig = std::vector<u8>(origStr.begin(), origStr.end());
	modified = std::vector<u8>(modifiedStr.begin(), modifiedStr.end());
	diff = processDiff(orig, modified);
	File::WriteStringToFile(diff, "C:\\Users\\Jas\\Documents\\Melee\\Textures\\Slippi\\MainMenu\\SdMenu.dat.diff");
	File::WriteStringToFile(diff, "C:\\Dolphin\\IshiiDev\\Sys\\GameFiles\\GALE01\\SdMenu.dat.diff");

	// MnSlChr.usd
	File::ReadFileToString("D:\\Melee\\MnSlChr.dat", origStr);
	File::ReadFileToString("D:\\Melee\\MnSlChr.new.dat", modifiedStr);
	orig = std::vector<u8>(origStr.begin(), origStr.end());
	modified = std::vector<u8>(modifiedStr.begin(), modifiedStr.end());
	diff = processDiff2(orig, modified);
	File::WriteStringToFile(diff, "D:\\Melee\\MnSlChr.dat.diff");
	File::WriteStringToFile(diff, "D:\\GitHub\\Ishiiruka\\Binary\\x64\\Sys\\GameFiles\\GALE01\\MnSlChr.dat.diff");

	// TEMP - Restore orig
	// std::string stateString;
	// decoder.Decode((char *)orig.data(), orig.size(), diff, &stateString);
	// File::WriteStringToFile(stateString,
	//                        "C:\\Users\\Jas\\Documents\\Melee\\Textures\\Slippi\\MainMenu\\MnMaAll-restored.usd");
#endif
}

CEXISlippi::~CEXISlippi()
{
	u8 empty[1];

	// Closes file gracefully to prevent file corruption when emulation
	// suddenly stops. This would happen often on netplay when the opponent
	// would close the emulation before the file successfully finished writing
	writeToFileAsync(&empty[0], 0, "close");
	writeThreadRunning = false;
	if (m_fileWriteThread.joinable())
	{
		m_fileWriteThread.join();
	}
	m_slippiserver->write(&empty[0], 0);
	m_slippiserver->endGame();

	localSelections.Reset();

	// Kill threads to prevent cleanup crash
	g_playbackStatus->resetPlayback();

	// TODO: ENET shutdown should maybe be done at app shutdown instead.
	// Right now this might be problematic in the case where someone starts a netplay client
	// and then queues into online matchmaking, and then stops the game. That might deinit
	// the ENET libraries so that they can't be used anymore for the netplay lobby? Course
	// you'd have to be kinda dumb to do that sequence of stuff anyway so maybe it's nbd
	if (isEnetInitialized)
		enet_deinitialize();
}

void CEXISlippi::configureCommands(u8 *payload, u8 length)
{
	for (int i = 1; i < length; i += 3)
	{
		// Go through the receive commands payload and set up other commands
		u8 commandByte = payload[i];
		u32 commandPayloadSize = payload[i + 1] << 8 | payload[i + 2];
		payloadSizes[commandByte] = commandPayloadSize;
	}
}

void CEXISlippi::updateMetadataFields(u8 *payload, u32 length)
{
	if (length <= 0 || payload[0] != CMD_RECEIVE_POST_FRAME_UPDATE)
	{
		// Only need to update if this is a post frame update
		return;
	}

	// Keep track of last frame
	lastFrame = payload[1] << 24 | payload[2] << 16 | payload[3] << 8 | payload[4];

	// Keep track of character usage
	u8 playerIndex = payload[5];
	u8 internalCharacterId = payload[7];
	if (!characterUsage.count(playerIndex) || !characterUsage[playerIndex].count(internalCharacterId))
	{
		characterUsage[playerIndex][internalCharacterId] = 0;
	}
	characterUsage[playerIndex][internalCharacterId] += 1;
}

std::unordered_map<u8, std::string> CEXISlippi::getNetplayNames()
{
	std::unordered_map<u8, std::string> names;

	if (slippi_names.size())
	{
		names = slippi_names;
	}

	else if (netplay_client && netplay_client->IsConnected())
	{
		auto netplayPlayers = netplay_client->GetPlayers();
		for (auto it = netplayPlayers.begin(); it != netplayPlayers.end(); ++it)
		{
			auto player = *it;
			u8 portIndex = netplay_client->FindPlayerPad(player);
			if (portIndex < 0)
			{
				continue;
			}

			names[portIndex] = player->name;
		}
	}

	return names;
}

std::vector<u8> CEXISlippi::generateMetadata()
{
	std::vector<u8> metadata({'U', 8, 'm', 'e', 't', 'a', 'd', 'a', 't', 'a', '{'});

	// TODO: Abstract out UBJSON functions to make this cleaner

	// Add game start time
	u8 dateTimeStrLength = sizeof "2011-10-08T07:07:09Z";
	std::vector<char> dateTimeBuf(dateTimeStrLength);
	strftime(&dateTimeBuf[0], dateTimeStrLength, "%FT%TZ", gmtime(&gameStartTime));
	dateTimeBuf.pop_back(); // Removes the \0 from the back of string
	metadata.insert(metadata.end(), {'U', 7, 's', 't', 'a', 'r', 't', 'A', 't', 'S', 'U', (u8)dateTimeBuf.size()});
	metadata.insert(metadata.end(), dateTimeBuf.begin(), dateTimeBuf.end());

	// Add game duration
	std::vector<u8> lastFrameToWrite = int32ToVector(lastFrame);
	metadata.insert(metadata.end(), {'U', 9, 'l', 'a', 's', 't', 'F', 'r', 'a', 'm', 'e', 'l'});
	metadata.insert(metadata.end(), lastFrameToWrite.begin(), lastFrameToWrite.end());

	// Add players elements to metadata, one per player index
	metadata.insert(metadata.end(), {'U', 7, 'p', 'l', 'a', 'y', 'e', 'r', 's', '{'});

	auto playerNames = getNetplayNames();

	for (auto it = characterUsage.begin(); it != characterUsage.end(); ++it)
	{
		auto playerIndex = it->first;
		auto playerCharacterUsage = it->second;

		metadata.push_back('U');
		std::string playerIndexStr = std::to_string(playerIndex);
		metadata.push_back((u8)playerIndexStr.length());
		metadata.insert(metadata.end(), playerIndexStr.begin(), playerIndexStr.end());
		metadata.push_back('{');

		// Add names element for this player
		metadata.insert(metadata.end(), {'U', 5, 'n', 'a', 'm', 'e', 's', '{'});

		if (playerNames.count(playerIndex))
		{
			auto playerName = playerNames[playerIndex];
			// Add netplay element for this player name
			metadata.insert(metadata.end(), {'U', 7, 'n', 'e', 't', 'p', 'l', 'a', 'y', 'S', 'U'});
			metadata.push_back((u8)playerName.length());
			metadata.insert(metadata.end(), playerName.begin(), playerName.end());
		}

		if (slippi_connect_codes.count(playerIndex))
		{
			auto connectCode = slippi_connect_codes[playerIndex];
			// Add connection code element for this player name
			metadata.insert(metadata.end(), {'U', 4, 'c', 'o', 'd', 'e', 'S', 'U'});
			metadata.push_back((u8)connectCode.length());
			metadata.insert(metadata.end(), connectCode.begin(), connectCode.end());
		}

		metadata.push_back('}'); // close names

		// Add character element for this player
		metadata.insert(metadata.end(), {'U', 10, 'c', 'h', 'a', 'r', 'a', 'c', 't', 'e', 'r', 's', '{'});
		for (auto it2 = playerCharacterUsage.begin(); it2 != playerCharacterUsage.end(); ++it2)
		{
			metadata.push_back('U');
			std::string internalCharIdStr = std::to_string(it2->first);
			metadata.push_back((u8)internalCharIdStr.length());
			metadata.insert(metadata.end(), internalCharIdStr.begin(), internalCharIdStr.end());

			metadata.push_back('l');
			std::vector<u8> frameCount = uint32ToVector(it2->second);
			metadata.insert(metadata.end(), frameCount.begin(), frameCount.end());
		}
		metadata.push_back('}'); // close characters

		metadata.push_back('}'); // close player
	}
	metadata.push_back('}');

	// Indicate this was played on dolphin
	metadata.insert(metadata.end(),
	                {'U', 8, 'p', 'l', 'a', 'y', 'e', 'd', 'O', 'n', 'S', 'U', 7, 'd', 'o', 'l', 'p', 'h', 'i', 'n'});

	metadata.push_back('}');
	return metadata;
}

void CEXISlippi::writeToFileAsync(u8 *payload, u32 length, std::string fileOption)
{
	if (!SConfig::GetInstance().m_slippiSaveReplays)
	{
		return;
	}

	if (fileOption == "create" && !writeThreadRunning)
	{
		WARN_LOG(SLIPPI, "Creating file write thread...");
		writeThreadRunning = true;
		m_fileWriteThread = std::thread(&CEXISlippi::FileWriteThread, this);
	}

	if (!writeThreadRunning)
	{
		return;
	}

	std::vector<u8> payloadData;
	payloadData.insert(payloadData.end(), payload, payload + length);

	auto writeMsg = std::make_unique<WriteMessage>();
	writeMsg->data = payloadData;
	writeMsg->operation = fileOption;

	fileWriteQueue.Push(std::move(writeMsg));
}

void CEXISlippi::FileWriteThread(void)
{
	while (writeThreadRunning || !fileWriteQueue.Empty())
	{
		// Process all messages
		while (!fileWriteQueue.Empty())
		{
			writeToFile(std::move(fileWriteQueue.Front()));
			fileWriteQueue.Pop();

			Common::SleepCurrentThread(0);
		}

		Common::SleepCurrentThread(WRITE_FILE_SLEEP_TIME_MS);
	}
}

void CEXISlippi::writeToFile(std::unique_ptr<WriteMessage> msg)
{
	if (!msg)
	{
		ERROR_LOG(SLIPPI, "Unexpected error: write message is falsy.");
		return;
	}

	u8 *payload = &msg->data[0];
	u32 length = (u32)msg->data.size();
	std::string fileOption = msg->operation;

	std::vector<u8> dataToWrite;
	if (fileOption == "create")
	{
		// If the game sends over option 1 that means a file should be created
		createNewFile();

		// Start ubjson file and prepare the "raw" element that game
		// data output will be dumped into. The size of the raw output will
		// be initialized to 0 until all of the data has been received
		std::vector<u8> headerBytes({'{', 'U', 3, 'r', 'a', 'w', '[', '$', 'U', '#', 'l', 0, 0, 0, 0});
		dataToWrite.insert(dataToWrite.end(), headerBytes.begin(), headerBytes.end());

		// Used to keep track of how many bytes have been written to the file
		writtenByteCount = 0;

		// Used to track character usage (sheik/zelda)
		characterUsage.clear();

		// Reset lastFrame
		lastFrame = Slippi::GAME_FIRST_FRAME;

		// Get display names and connection codes from slippi netplay client
		if (slippi_netplay)
		{
			auto userInfo = user->GetUserInfo();
			auto oppInfo = matchmaking->PlayerNames();

			for (int i = 0; i < SLIPPI_REMOTE_PLAYER_COUNT+1; i++)
			{
				if (i == slippi_netplay->LocalPlayerPort())
				{
					slippi_names[i] = userInfo.displayName;
					slippi_connect_codes[i] = userInfo.connectCode;
				}
				else
				{
					slippi_names[i] = oppInfo[i];
					slippi_connect_codes[i] = ""; // userInfo.connectCode;
				}
			}
		}
	}

	// If no file, do nothing
	if (!m_file)
	{
		return;
	}

	// Update fields relevant to generating metadata at the end
	updateMetadataFields(payload, length);

	// Add the payload to data to write
	dataToWrite.insert(dataToWrite.end(), payload, payload + length);
	writtenByteCount += length;

	// If we are going to close the file, generate data to complete the UBJSON file
	if (fileOption == "close")
	{
		// This option indicates we are done sending over body
		std::vector<u8> closingBytes = generateMetadata();
		closingBytes.push_back('}');
		dataToWrite.insert(dataToWrite.end(), closingBytes.begin(), closingBytes.end());

		// Reset display names and connect codes retrieved from netplay client
		slippi_names.clear();
		slippi_connect_codes.clear();
	}

	// Write data to file
	bool result = m_file.WriteBytes(&dataToWrite[0], dataToWrite.size());
	if (!result)
	{
		ERROR_LOG(EXPANSIONINTERFACE, "Failed to write data to file.");
	}

	// If file should be closed, close it
	if (fileOption == "close")
	{
		// Write the number of bytes for the raw output
		std::vector<u8> sizeBytes = uint32ToVector(writtenByteCount);
		m_file.Seek(11, 0);
		m_file.WriteBytes(&sizeBytes[0], sizeBytes.size());

		// Close file
		closeFile();
	}
}

void CEXISlippi::createNewFile()
{
	if (m_file)
	{
		// If there's already a file open, close that one
		closeFile();
	}

	std::string dirpath = SConfig::GetInstance().m_strSlippiReplayDir;
	// in case the config value just gets lost somehow
	if (dirpath.empty())
	{
		SConfig::GetInstance().m_strSlippiReplayDir = File::GetHomeDirectory() + DIR_SEP + "Slippi";
		dirpath = SConfig::GetInstance().m_strSlippiReplayDir;
	}

	// Remove a trailing / or \\ if the user managed to have that in their config
	char dirpathEnd = dirpath.back();
	if (dirpathEnd == '/' || dirpathEnd == '\\')
	{
		dirpath.pop_back();
	}

	// First, ensure that the root Slippi replay directory is created
	File::CreateFullPath(dirpath + "/");

	// Now we have a dir such as /home/Replays but we need to make one such
	// as /home/Replays/2020-06 if month categorization is enabled
	if (SConfig::GetInstance().m_slippiReplayMonthFolders)
	{
		dirpath.push_back('/');

		// Append YYYY-MM to the directory path
		uint8_t yearMonthStrLength = sizeof "2020-06";
		std::vector<char> yearMonthBuf(yearMonthStrLength);
		strftime(&yearMonthBuf[0], yearMonthStrLength, "%Y-%m", localtime(&gameStartTime));

		std::string yearMonth(&yearMonthBuf[0]);
		dirpath.append(yearMonth);

		// Ensure that the subfolder directory is created
		File::CreateDir(dirpath);
	}

	std::string filepath = dirpath + DIR_SEP + generateFileName();
	INFO_LOG(SLIPPI, "EXI_DeviceSlippi.cpp: Creating new replay file %s", filepath.c_str());

#ifdef _WIN32
	m_file = File::IOFile(filepath, "wb", _SH_DENYWR);
#else
	m_file = File::IOFile(filepath, "wb");
#endif

	if (!m_file)
	{
		PanicAlertT("Could not create .slp replay file [%s].\n\n"
		            "The replay folder's path might be invalid, or you might "
		            "not have permission to write to it.\n\n"
		            "You can change the replay folder in Config > Slippi > "
		            "Slippi Replay Settings.",
		            filepath.c_str());
	}
}

std::string CEXISlippi::generateFileName()
{
	// Add game start time
	u8 dateTimeStrLength = sizeof "20171015T095717";
	std::vector<char> dateTimeBuf(dateTimeStrLength);
	strftime(&dateTimeBuf[0], dateTimeStrLength, "%Y%m%dT%H%M%S", localtime(&gameStartTime));

	std::string str(&dateTimeBuf[0]);
	return StringFromFormat("Game_%s.slp", str.c_str());
}

void CEXISlippi::closeFile()
{
	if (!m_file)
	{
		// If we have no file or payload is not game end, do nothing
		return;
	}

	// If this is the end of the game end payload, reset the file so that we create a new one
	m_file.Close();
	m_file = nullptr;
}

void CEXISlippi::prepareGameInfo(u8 *payload)
{
	// Since we are prepping new data, clear any existing data
	m_read_queue.clear();

	if (!m_current_game)
	{
		// Do nothing if we don't have a game loaded
		return;
	}

	if (!m_current_game->AreSettingsLoaded())
	{
		m_read_queue.push_back(0);
		return;
	}

	// Return success code
	m_read_queue.push_back(1);

	// Prepare playback savestate payload
	playbackSavestatePayload.clear();
	appendWordToBuffer(&playbackSavestatePayload, 0); // This space will be used to set frame index
	int bkpPos = 0;
	while ((*(u32 *)(&payload[bkpPos * 8])) != 0)
	{
		bkpPos += 1;
	}
	playbackSavestatePayload.insert(playbackSavestatePayload.end(), payload, payload + (bkpPos * 8 + 4));

	Slippi::GameSettings *settings = m_current_game->GetSettings();

	// Start in Fast Forward if this is mirrored
	auto replayCommSettings = g_replayComm->getSettings();
	if (!g_playbackStatus->isHardFFW)
		g_playbackStatus->isHardFFW = replayCommSettings.mode == "mirror";
	g_playbackStatus->lastFFWFrame = INT_MIN;

	// Build a word containing the stage and the presence of the characters
	u32 randomSeed = settings->randomSeed;
	appendWordToBuffer(&m_read_queue, randomSeed);

	// This is kinda dumb but we need to handle the case where a player transforms
	// into sheik/zelda immediately. This info is not stored in the game info header
	// and so let's overwrite those values
	int player1Pos = 24; // This is the index of the first players character info
	std::array<u32, Slippi::GAME_INFO_HEADER_SIZE> gameInfoHeader = settings->header;
	for (int i = 0; i < 4; i++)
	{
		// check if this player is actually in the game
		bool playerExists = m_current_game->DoesPlayerExist(i);
		if (!playerExists)
		{
			continue;
		}

		// check if the player is playing sheik or zelda
		u8 externalCharId = settings->players[i].characterId;
		if (externalCharId != 0x12 && externalCharId != 0x13)
		{
			continue;
		}

		// this is the position in the array that this player's character info is stored
		int pos = player1Pos + (9 * i);

		// here we have determined the player is playing sheik or zelda...
		// at this point let's overwrite the player's character with the one
		// that they are playing
		gameInfoHeader[pos] &= 0x00FFFFFF;
		gameInfoHeader[pos] |= externalCharId << 24;
	}

	// Write entire header to game
	for (int i = 0; i < Slippi::GAME_INFO_HEADER_SIZE; i++)
	{
		appendWordToBuffer(&m_read_queue, gameInfoHeader[i]);
	}

	// Write UCF toggles
	std::array<u32, Slippi::UCF_TOGGLE_SIZE> ucfToggles = settings->ucfToggles;
	for (int i = 0; i < Slippi::UCF_TOGGLE_SIZE; i++)
	{
		appendWordToBuffer(&m_read_queue, ucfToggles[i]);
	}

	// Write nametags
	for (int i = 0; i < 4; i++)
	{
		auto player = settings->players[i];
		for (int j = 0; j < Slippi::NAMETAG_SIZE; j++)
		{
			appendHalfToBuffer(&m_read_queue, player.nametag[j]);
		}
	}

	// Write PAL byte
	m_read_queue.push_back(settings->isPAL);

	// Get replay version numbers
	auto replayVersion = m_current_game->GetVersion();
	auto majorVersion = replayVersion[0];
	auto minorVersion = replayVersion[1];

	// Write PS pre-load byte
	auto shouldPreloadPs = majorVersion > 1 || (majorVersion == 1 && minorVersion > 2);
	m_read_queue.push_back(shouldPreloadPs);

	// Write PS Frozen byte
	m_read_queue.push_back(settings->isFrozenPS);

	// Write should resync setting
	m_read_queue.push_back(replayCommSettings.shouldResync ? 1 : 0);

	// Return the size of the gecko code list
	prepareGeckoList();
	appendWordToBuffer(&m_read_queue, (u32)geckoList.size());

	// Initialize frame sequence index value for reading rollbacks
	frameSeqIdx = 0;

	if (replayCommSettings.rollbackDisplayMethod != "off")
	{
		// Prepare savestates
		availableSavestates.clear();
		activeSavestates.clear();

		// Prepare savestates for online play
		for (int i = 0; i < ROLLBACK_MAX_FRAMES; i++)
		{
			availableSavestates.push_back(std::make_unique<SlippiSavestate>());
		}
	}
	else
	{
		// Prepare savestates
		availableSavestates.clear();
		activeSavestates.clear();

		// Add savestate for testing
		availableSavestates.push_back(std::make_unique<SlippiSavestate>());
	}

	// Reset playback frame to begining
	g_playbackStatus->currentPlaybackFrame = Slippi::GAME_FIRST_FRAME;

	// Initialize replay related threads if not viewing rollback versions of relays
	if (replayCommSettings.rollbackDisplayMethod == "off" &&
	    (replayCommSettings.mode == "normal" || replayCommSettings.mode == "queue"))
	{
		g_playbackStatus->startThreads();
	}
}

void CEXISlippi::prepareGeckoList()
{
	// TODO: How do I move this somewhere else?
	// This contains all of the codes required to play legacy replays (UCF, PAL, Frz Stadium)
	static std::vector<u8> defaultCodeList = {
	    0xC2, 0x0C, 0x9A, 0x44, 0x00, 0x00, 0x00, 0x2F, // #External/UCF + Arduino Toggle UI/UCF/UCF 0.74
	                                                    // Dashback - Check for Toggle.asm
	    0xD0, 0x1F, 0x00, 0x2C, 0x88, 0x9F, 0x06, 0x18, 0x38, 0x62, 0xF2, 0x28, 0x7C, 0x63, 0x20, 0xAE, 0x2C, 0x03,
	    0x00, 0x01, 0x41, 0x82, 0x00, 0x14, 0x38, 0x62, 0xF2, 0x2C, 0x7C, 0x63, 0x20, 0xAE, 0x2C, 0x03, 0x00, 0x01,
	    0x40, 0x82, 0x01, 0x50, 0x7C, 0x08, 0x02, 0xA6, 0x90, 0x01, 0x00, 0x04, 0x94, 0x21, 0xFF, 0x50, 0xBE, 0x81,
	    0x00, 0x08, 0x48, 0x00, 0x01, 0x21, 0x7F, 0xC8, 0x02, 0xA6, 0xC0, 0x3F, 0x08, 0x94, 0xC0, 0x5E, 0x00, 0x00,
	    0xFC, 0x01, 0x10, 0x40, 0x40, 0x82, 0x01, 0x18, 0x80, 0x8D, 0xAE, 0xB4, 0xC0, 0x3F, 0x06, 0x20, 0xFC, 0x20,
	    0x0A, 0x10, 0xC0, 0x44, 0x00, 0x3C, 0xFC, 0x01, 0x10, 0x40, 0x41, 0x80, 0x01, 0x00, 0x88, 0x7F, 0x06, 0x70,
	    0x2C, 0x03, 0x00, 0x02, 0x40, 0x80, 0x00, 0xF4, 0x88, 0x7F, 0x22, 0x1F, 0x54, 0x60, 0x07, 0x39, 0x40, 0x82,
	    0x00, 0xE8, 0x3C, 0x60, 0x80, 0x4C, 0x60, 0x63, 0x1F, 0x78, 0x8B, 0xA3, 0x00, 0x01, 0x38, 0x7D, 0xFF, 0xFE,
	    0x88, 0x9F, 0x06, 0x18, 0x48, 0x00, 0x00, 0x8D, 0x7C, 0x7C, 0x1B, 0x78, 0x7F, 0xA3, 0xEB, 0x78, 0x88, 0x9F,
	    0x06, 0x18, 0x48, 0x00, 0x00, 0x7D, 0x7C, 0x7C, 0x18, 0x50, 0x7C, 0x63, 0x19, 0xD6, 0x2C, 0x03, 0x15, 0xF9,
	    0x40, 0x81, 0x00, 0xB0, 0x38, 0x00, 0x00, 0x01, 0x90, 0x1F, 0x23, 0x58, 0x90, 0x1F, 0x23, 0x40, 0x80, 0x9F,
	    0x00, 0x04, 0x2C, 0x04, 0x00, 0x0A, 0x40, 0xA2, 0x00, 0x98, 0x88, 0x7F, 0x00, 0x0C, 0x38, 0x80, 0x00, 0x01,
	    0x3D, 0x80, 0x80, 0x03, 0x61, 0x8C, 0x41, 0x8C, 0x7D, 0x89, 0x03, 0xA6, 0x4E, 0x80, 0x04, 0x21, 0x2C, 0x03,
	    0x00, 0x00, 0x41, 0x82, 0x00, 0x78, 0x80, 0x83, 0x00, 0x2C, 0x80, 0x84, 0x1E, 0xCC, 0xC0, 0x3F, 0x00, 0x2C,
	    0xD0, 0x24, 0x00, 0x18, 0xC0, 0x5E, 0x00, 0x04, 0xFC, 0x01, 0x10, 0x40, 0x41, 0x81, 0x00, 0x0C, 0x38, 0x60,
	    0x00, 0x80, 0x48, 0x00, 0x00, 0x08, 0x38, 0x60, 0x00, 0x7F, 0x98, 0x64, 0x00, 0x06, 0x48, 0x00, 0x00, 0x48,
	    0x7C, 0x85, 0x23, 0x78, 0x38, 0x63, 0xFF, 0xFF, 0x2C, 0x03, 0x00, 0x00, 0x40, 0x80, 0x00, 0x08, 0x38, 0x63,
	    0x00, 0x05, 0x3C, 0x80, 0x80, 0x46, 0x60, 0x84, 0xB1, 0x08, 0x1C, 0x63, 0x00, 0x30, 0x7C, 0x84, 0x1A, 0x14,
	    0x1C, 0x65, 0x00, 0x0C, 0x7C, 0x84, 0x1A, 0x14, 0x88, 0x64, 0x00, 0x02, 0x7C, 0x63, 0x07, 0x74, 0x4E, 0x80,
	    0x00, 0x20, 0x4E, 0x80, 0x00, 0x21, 0x40, 0x00, 0x00, 0x00, 0x00, 0x00, 0x00, 0x00, 0xBA, 0x81, 0x00, 0x08,
	    0x80, 0x01, 0x00, 0xB4, 0x38, 0x21, 0x00, 0xB0, 0x7C, 0x08, 0x03, 0xA6, 0x00, 0x00, 0x00, 0x00, 0xC2, 0x09,
	    0x98, 0xA4, 0x00, 0x00, 0x00, 0x2B, // #External/UCF + Arduino Toggle UI/UCF/UCF
	                                        // 0.74 Shield Drop - Check for Toggle.asm
	    0x7C, 0x08, 0x02, 0xA6, 0x90, 0x01, 0x00, 0x04, 0x94, 0x21, 0xFF, 0x50, 0xBE, 0x81, 0x00, 0x08, 0x7C, 0x7E,
	    0x1B, 0x78, 0x83, 0xFE, 0x00, 0x2C, 0x48, 0x00, 0x01, 0x01, 0x7F, 0xA8, 0x02, 0xA6, 0x88, 0x9F, 0x06, 0x18,
	    0x38, 0x62, 0xF2, 0x28, 0x7C, 0x63, 0x20, 0xAE, 0x2C, 0x03, 0x00, 0x01, 0x41, 0x82, 0x00, 0x14, 0x38, 0x62,
	    0xF2, 0x30, 0x7C, 0x63, 0x20, 0xAE, 0x2C, 0x03, 0x00, 0x01, 0x40, 0x82, 0x00, 0xF8, 0xC0, 0x3F, 0x06, 0x3C,
	    0x80, 0x6D, 0xAE, 0xB4, 0xC0, 0x03, 0x03, 0x14, 0xFC, 0x01, 0x00, 0x40, 0x40, 0x81, 0x00, 0xE4, 0xC0, 0x3F,
	    0x06, 0x20, 0x48, 0x00, 0x00, 0x71, 0xD0, 0x21, 0x00, 0x90, 0xC0, 0x3F, 0x06, 0x24, 0x48, 0x00, 0x00, 0x65,
	    0xC0, 0x41, 0x00, 0x90, 0xEC, 0x42, 0x00, 0xB2, 0xEC, 0x21, 0x00, 0x72, 0xEC, 0x21, 0x10, 0x2A, 0xC0, 0x5D,
	    0x00, 0x0C, 0xFC, 0x01, 0x10, 0x40, 0x41, 0x80, 0x00, 0xB4, 0x88, 0x9F, 0x06, 0x70, 0x2C, 0x04, 0x00, 0x03,
	    0x40, 0x81, 0x00, 0xA8, 0xC0, 0x1D, 0x00, 0x10, 0xC0, 0x3F, 0x06, 0x24, 0xFC, 0x00, 0x08, 0x40, 0x40, 0x80,
	    0x00, 0x98, 0xBA, 0x81, 0x00, 0x08, 0x80, 0x01, 0x00, 0xB4, 0x38, 0x21, 0x00, 0xB0, 0x7C, 0x08, 0x03, 0xA6,
	    0x80, 0x61, 0x00, 0x1C, 0x83, 0xE1, 0x00, 0x14, 0x38, 0x21, 0x00, 0x18, 0x38, 0x63, 0x00, 0x08, 0x7C, 0x68,
	    0x03, 0xA6, 0x4E, 0x80, 0x00, 0x20, 0xFC, 0x00, 0x0A, 0x10, 0xC0, 0x3D, 0x00, 0x00, 0xEC, 0x00, 0x00, 0x72,
	    0xC0, 0x3D, 0x00, 0x04, 0xEC, 0x00, 0x08, 0x28, 0xFC, 0x00, 0x00, 0x1E, 0xD8, 0x01, 0x00, 0x80, 0x80, 0x61,
	    0x00, 0x84, 0x38, 0x63, 0x00, 0x02, 0x3C, 0x00, 0x43, 0x30, 0xC8, 0x5D, 0x00, 0x14, 0x6C, 0x63, 0x80, 0x00,
	    0x90, 0x01, 0x00, 0x80, 0x90, 0x61, 0x00, 0x84, 0xC8, 0x21, 0x00, 0x80, 0xEC, 0x01, 0x10, 0x28, 0xC0, 0x3D,
	    0x00, 0x00, 0xEC, 0x20, 0x08, 0x24, 0x4E, 0x80, 0x00, 0x20, 0x4E, 0x80, 0x00, 0x21, 0x42, 0xA0, 0x00, 0x00,
	    0x37, 0x27, 0x00, 0x00, 0x43, 0x30, 0x00, 0x00, 0x3F, 0x80, 0x00, 0x00, 0xBF, 0x4C, 0xCC, 0xCD, 0x43, 0x30,
	    0x00, 0x00, 0x80, 0x00, 0x00, 0x00, 0x7F, 0xC3, 0xF3, 0x78, 0x7F, 0xE4, 0xFB, 0x78, 0xBA, 0x81, 0x00, 0x08,
	    0x80, 0x01, 0x00, 0xB4, 0x38, 0x21, 0x00, 0xB0, 0x7C, 0x08, 0x03, 0xA6, 0x60, 0x00, 0x00, 0x00, 0x00, 0x00,
	    0x00, 0x00, 0xC2, 0x16, 0xE7, 0x50, 0x00, 0x00, 0x00,
	    0x33, // #Common/StaticPatches/ToggledStaticOverwrites.asm
	    0x88, 0x62, 0xF2, 0x34, 0x2C, 0x03, 0x00, 0x00, 0x41, 0x82, 0x00, 0x14, 0x48, 0x00, 0x00, 0x75, 0x7C, 0x68,
	    0x02, 0xA6, 0x48, 0x00, 0x01, 0x3D, 0x48, 0x00, 0x00, 0x14, 0x48, 0x00, 0x00, 0x95, 0x7C, 0x68, 0x02, 0xA6,
	    0x48, 0x00, 0x01, 0x2D, 0x48, 0x00, 0x00, 0x04, 0x88, 0x62, 0xF2, 0x38, 0x2C, 0x03, 0x00, 0x00, 0x41, 0x82,
	    0x00, 0x14, 0x48, 0x00, 0x00, 0xB9, 0x7C, 0x68, 0x02, 0xA6, 0x48, 0x00, 0x01, 0x11, 0x48, 0x00, 0x00, 0x10,
	    0x48, 0x00, 0x00, 0xC9, 0x7C, 0x68, 0x02, 0xA6, 0x48, 0x00, 0x01, 0x01, 0x88, 0x62, 0xF2, 0x3C, 0x2C, 0x03,
	    0x00, 0x00, 0x41, 0x82, 0x00, 0x14, 0x48, 0x00, 0x00, 0xD1, 0x7C, 0x68, 0x02, 0xA6, 0x48, 0x00, 0x00, 0xE9,
	    0x48, 0x00, 0x01, 0x04, 0x48, 0x00, 0x00, 0xD1, 0x7C, 0x68, 0x02, 0xA6, 0x48, 0x00, 0x00, 0xD9, 0x48, 0x00,
	    0x00, 0xF4, 0x4E, 0x80, 0x00, 0x21, 0x80, 0x3C, 0xE4, 0xD4, 0x00, 0x24, 0x04, 0x64, 0x80, 0x07, 0x96, 0xE0,
	    0x60, 0x00, 0x00, 0x00, 0x80, 0x2B, 0x7E, 0x54, 0x48, 0x00, 0x00, 0x88, 0x80, 0x2B, 0x80, 0x8C, 0x48, 0x00,
	    0x00, 0x84, 0x80, 0x12, 0x39, 0xA8, 0x60, 0x00, 0x00, 0x00, 0xFF, 0xFF, 0xFF, 0xFF, 0x4E, 0x80, 0x00, 0x21,
	    0x80, 0x3C, 0xE4, 0xD4, 0x00, 0x20, 0x00, 0x00, 0x80, 0x07, 0x96, 0xE0, 0x3A, 0x40, 0x00, 0x01, 0x80, 0x2B,
	    0x7E, 0x54, 0x88, 0x7F, 0x22, 0x40, 0x80, 0x2B, 0x80, 0x8C, 0x2C, 0x03, 0x00, 0x02, 0x80, 0x10, 0xFC, 0x48,
	    0x90, 0x05, 0x21, 0xDC, 0x80, 0x10, 0xFB, 0x68, 0x90, 0x05, 0x21, 0xDC, 0x80, 0x12, 0x39, 0xA8, 0x90, 0x1F,
	    0x1A, 0x5C, 0xFF, 0xFF, 0xFF, 0xFF, 0x4E, 0x80, 0x00, 0x21, 0x80, 0x1D, 0x46, 0x10, 0x48, 0x00, 0x00, 0x4C,
	    0x80, 0x1D, 0x47, 0x24, 0x48, 0x00, 0x00, 0x3C, 0x80, 0x1D, 0x46, 0x0C, 0x80, 0x9F, 0x00, 0xEC, 0xFF, 0xFF,
	    0xFF, 0xFF, 0x4E, 0x80, 0x00, 0x21, 0x80, 0x1D, 0x46, 0x10, 0x38, 0x83, 0x7F, 0x9C, 0x80, 0x1D, 0x47, 0x24,
	    0x88, 0x1B, 0x00, 0xC4, 0x80, 0x1D, 0x46, 0x0C, 0x3C, 0x60, 0x80, 0x3B, 0xFF, 0xFF, 0xFF, 0xFF, 0x4E, 0x80,
	    0x00, 0x21, 0x80, 0x1D, 0x45, 0xFC, 0x48, 0x00, 0x09, 0xDC, 0xFF, 0xFF, 0xFF, 0xFF, 0x4E, 0x80, 0x00, 0x21,
	    0x80, 0x1D, 0x45, 0xFC, 0x40, 0x80, 0x09, 0xDC, 0xFF, 0xFF, 0xFF, 0xFF, 0x38, 0xA3, 0xFF, 0xFC, 0x84, 0x65,
	    0x00, 0x04, 0x2C, 0x03, 0xFF, 0xFF, 0x41, 0x82, 0x00, 0x10, 0x84, 0x85, 0x00, 0x04, 0x90, 0x83, 0x00, 0x00,
	    0x4B, 0xFF, 0xFF, 0xEC, 0x4E, 0x80, 0x00, 0x20, 0x3C, 0x60, 0x80, 0x00, 0x3C, 0x80, 0x00, 0x3B, 0x60, 0x84,
	    0x72, 0x2C, 0x3D, 0x80, 0x80, 0x32, 0x61, 0x8C, 0x8F, 0x50, 0x7D, 0x89, 0x03, 0xA6, 0x4E, 0x80, 0x04, 0x21,
	    0x3C, 0x60, 0x80, 0x17, 0x3C, 0x80, 0x80, 0x17, 0x00, 0x00, 0x00, 0x00, 0xC2, 0x1D, 0x14, 0xC8, 0x00, 0x00,
	    0x00, 0x04, // #Common/Preload Stadium
	                // Transformations/Handlers/Init
	                // isLoaded Bool.asm
	    0x88, 0x62, 0xF2, 0x38, 0x2C, 0x03, 0x00, 0x00, 0x41, 0x82, 0x00, 0x0C, 0x38, 0x60, 0x00, 0x00, 0x98, 0x7F,
	    0x00, 0xF0, 0x3B, 0xA0, 0x00, 0x01, 0x60, 0x00, 0x00, 0x00, 0x00, 0x00, 0x00, 0x00, 0xC2, 0x1D, 0x45, 0xEC,
	    0x00, 0x00, 0x00, 0x1B, // #Common/Preload Stadium
	                            // Transformations/Handlers/Load
	                            // Transformation.asm
	    0x88, 0x62, 0xF2, 0x38, 0x2C, 0x03, 0x00, 0x00, 0x41, 0x82, 0x00, 0xC4, 0x88, 0x7F, 0x00, 0xF0, 0x2C, 0x03,
	    0x00, 0x00, 0x40, 0x82, 0x00, 0xB8, 0x38, 0x60, 0x00, 0x04, 0x3D, 0x80, 0x80, 0x38, 0x61, 0x8C, 0x05, 0x80,
	    0x7D, 0x89, 0x03, 0xA6, 0x4E, 0x80, 0x04, 0x21, 0x54, 0x60, 0x10, 0x3A, 0xA8, 0x7F, 0x00, 0xE2, 0x3C, 0x80,
	    0x80, 0x3B, 0x60, 0x84, 0x7F, 0x9C, 0x7C, 0x84, 0x00, 0x2E, 0x7C, 0x03, 0x20, 0x00, 0x41, 0x82, 0xFF, 0xD4,
	    0x90, 0x9F, 0x00, 0xEC, 0x2C, 0x04, 0x00, 0x03, 0x40, 0x82, 0x00, 0x0C, 0x38, 0x80, 0x00, 0x00, 0x48, 0x00,
	    0x00, 0x34, 0x2C, 0x04, 0x00, 0x04, 0x40, 0x82, 0x00, 0x0C, 0x38, 0x80, 0x00, 0x01, 0x48, 0x00, 0x00, 0x24,
	    0x2C, 0x04, 0x00, 0x09, 0x40, 0x82, 0x00, 0x0C, 0x38, 0x80, 0x00, 0x02, 0x48, 0x00, 0x00, 0x14, 0x2C, 0x04,
	    0x00, 0x06, 0x40, 0x82, 0x00, 0x00, 0x38, 0x80, 0x00, 0x03, 0x48, 0x00, 0x00, 0x04, 0x3C, 0x60, 0x80, 0x3E,
	    0x60, 0x63, 0x12, 0x48, 0x54, 0x80, 0x10, 0x3A, 0x7C, 0x63, 0x02, 0x14, 0x80, 0x63, 0x03, 0xD8, 0x80, 0x9F,
	    0x00, 0xCC, 0x38, 0xBF, 0x00, 0xC8, 0x3C, 0xC0, 0x80, 0x1D, 0x60, 0xC6, 0x42, 0x20, 0x38, 0xE0, 0x00, 0x00,
	    0x3D, 0x80, 0x80, 0x01, 0x61, 0x8C, 0x65, 0x80, 0x7D, 0x89, 0x03, 0xA6, 0x4E, 0x80, 0x04, 0x21, 0x38, 0x60,
	    0x00, 0x01, 0x98, 0x7F, 0x00, 0xF0, 0x80, 0x7F, 0x00, 0xD8, 0x60, 0x00, 0x00, 0x00, 0x00, 0x00, 0x00, 0x00,
	    0xC2, 0x1D, 0x4F, 0x14, 0x00, 0x00, 0x00, 0x04, // #Common/Preload
	                                                    // Stadium
	                                                    // Transformations/Handlers/Reset
	                                                    // isLoaded.asm
	    0x88, 0x62, 0xF2, 0x38, 0x2C, 0x03, 0x00, 0x00, 0x41, 0x82, 0x00, 0x0C, 0x38, 0x60, 0x00, 0x00, 0x98, 0x7F,
	    0x00, 0xF0, 0x80, 0x6D, 0xB2, 0xD8, 0x60, 0x00, 0x00, 0x00, 0x00, 0x00, 0x00, 0x00, 0xC2, 0x06, 0x8F, 0x30,
	    0x00, 0x00, 0x00, 0x9D, // #Common/PAL/Handlers/Character DAT
	                            // Patcher.asm
	    0x88, 0x62, 0xF2, 0x34, 0x2C, 0x03, 0x00, 0x00, 0x41, 0x82, 0x04, 0xD4, 0x7C, 0x08, 0x02, 0xA6, 0x90, 0x01,
	    0x00, 0x04, 0x94, 0x21, 0xFF, 0x50, 0xBE, 0x81, 0x00, 0x08, 0x83, 0xFE, 0x01, 0x0C, 0x83, 0xFF, 0x00, 0x08,
	    0x3B, 0xFF, 0xFF, 0xE0, 0x80, 0x7D, 0x00, 0x00, 0x2C, 0x03, 0x00, 0x1B, 0x40, 0x80, 0x04, 0x9C, 0x48, 0x00,
	    0x00, 0x71, 0x48, 0x00, 0x00, 0xA9, 0x48, 0x00, 0x00, 0xB9, 0x48, 0x00, 0x01, 0x51, 0x48, 0x00, 0x01, 0x79,
	    0x48, 0x00, 0x01, 0x79, 0x48, 0x00, 0x02, 0x29, 0x48, 0x00, 0x02, 0x39, 0x48, 0x00, 0x02, 0x81, 0x48, 0x00,
	    0x02, 0xF9, 0x48, 0x00, 0x03, 0x11, 0x48, 0x00, 0x03, 0x11, 0x48, 0x00, 0x03, 0x11, 0x48, 0x00, 0x03, 0x11,
	    0x48, 0x00, 0x03, 0x21, 0x48, 0x00, 0x03, 0x21, 0x48, 0x00, 0x03, 0x89, 0x48, 0x00, 0x03, 0x89, 0x48, 0x00,
	    0x03, 0x91, 0x48, 0x00, 0x03, 0x91, 0x48, 0x00, 0x03, 0xA9, 0x48, 0x00, 0x03, 0xA9, 0x48, 0x00, 0x03, 0xB9,
	    0x48, 0x00, 0x03, 0xB9, 0x48, 0x00, 0x03, 0xC9, 0x48, 0x00, 0x03, 0xC9, 0x48, 0x00, 0x03, 0xC9, 0x48, 0x00,
	    0x04, 0x29, 0x7C, 0x88, 0x02, 0xA6, 0x1C, 0x63, 0x00, 0x04, 0x7C, 0x84, 0x1A, 0x14, 0x80, 0xA4, 0x00, 0x00,
	    0x54, 0xA5, 0x01, 0xBA, 0x7C, 0xA4, 0x2A, 0x14, 0x80, 0x65, 0x00, 0x00, 0x80, 0x85, 0x00, 0x04, 0x2C, 0x03,
	    0x00, 0xFF, 0x41, 0x82, 0x00, 0x14, 0x7C, 0x63, 0xFA, 0x14, 0x90, 0x83, 0x00, 0x00, 0x38, 0xA5, 0x00, 0x08,
	    0x4B, 0xFF, 0xFF, 0xE4, 0x48, 0x00, 0x03, 0xF0, 0x00, 0x00, 0x33, 0x44, 0x3F, 0x54, 0x7A, 0xE1, 0x00, 0x00,
	    0x33, 0x60, 0x42, 0xC4, 0x00, 0x00, 0x00, 0x00, 0x00, 0xFF, 0x00, 0x00, 0x37, 0x9C, 0x42, 0x92, 0x00, 0x00,
	    0x00, 0x00, 0x39, 0x08, 0x40, 0x00, 0x00, 0x00, 0x00, 0x00, 0x39, 0x0C, 0x40, 0x86, 0x66, 0x66, 0x00, 0x00,
	    0x39, 0x10, 0x3D, 0xEA, 0x0E, 0xA1, 0x00, 0x00, 0x39, 0x28, 0x41, 0xA0, 0x00, 0x00, 0x00, 0x00, 0x3C, 0x04,
	    0x2C, 0x01, 0x48, 0x0C, 0x00, 0x00, 0x47, 0x20, 0x1B, 0x96, 0x80, 0x13, 0x00, 0x00, 0x47, 0x34, 0x1B, 0x96,
	    0x80, 0x13, 0x00, 0x00, 0x47, 0x3C, 0x04, 0x00, 0x00, 0x09, 0x00, 0x00, 0x4A, 0x40, 0x2C, 0x00, 0x68, 0x11,
	    0x00, 0x00, 0x4A, 0x4C, 0x28, 0x1B, 0x00, 0x13, 0x00, 0x00, 0x4A, 0x50, 0x0D, 0x00, 0x01, 0x0B, 0x00, 0x00,
	    0x4A, 0x54, 0x2C, 0x80, 0x68, 0x11, 0x00, 0x00, 0x4A, 0x60, 0x28, 0x1B, 0x00, 0x13, 0x00, 0x00, 0x4A, 0x64,
	    0x0D, 0x00, 0x01, 0x0B, 0x00, 0x00, 0x4B, 0x24, 0x2C, 0x00, 0x68, 0x0D, 0x00, 0x00, 0x4B, 0x30, 0x0F, 0x10,
	    0x40, 0x13, 0x00, 0x00, 0x4B, 0x38, 0x2C, 0x80, 0x38, 0x0D, 0x00, 0x00, 0x4B, 0x44, 0x0F, 0x10, 0x40, 0x13,
	    0x00, 0x00, 0x00, 0xFF, 0x00, 0x00, 0x38, 0x0C, 0x00, 0x00, 0x00, 0x07, 0x00, 0x00, 0x4E, 0xF8, 0x2C, 0x00,
	    0x38, 0x03, 0x00, 0x00, 0x4F, 0x08, 0x0F, 0x80, 0x00, 0x0B, 0x00, 0x00, 0x4F, 0x0C, 0x2C, 0x80, 0x20, 0x03,
	    0x00, 0x00, 0x4F, 0x1C, 0x0F, 0x80, 0x00, 0x0B, 0x00, 0x00, 0x00, 0xFF, 0x00, 0x00, 0x00, 0xFF, 0x00, 0x00,
	    0x4D, 0x10, 0x3F, 0xC0, 0x00, 0x00, 0x00, 0x00, 0x4D, 0x70, 0x42, 0x94, 0x00, 0x00, 0x00, 0x00, 0x4D, 0xD4,
	    0x41, 0x90, 0x00, 0x00, 0x00, 0x00, 0x4D, 0xE0, 0x41, 0x90, 0x00, 0x00, 0x00, 0x00, 0x83, 0xAC, 0x2C, 0x00,
	    0x00, 0x09, 0x00, 0x00, 0x83, 0xB8, 0x34, 0x8C, 0x80, 0x11, 0x00, 0x00, 0x84, 0x00, 0x34, 0x8C, 0x80, 0x11,
	    0x00, 0x00, 0x84, 0x30, 0x05, 0x00, 0x00, 0x8B, 0x00, 0x00, 0x84, 0x38, 0x04, 0x1A, 0x05, 0x00, 0x00, 0x00,
	    0x84, 0x44, 0x05, 0x00, 0x00, 0x8B, 0x00, 0x00, 0x84, 0xDC, 0x05, 0x78, 0x05, 0x78, 0x00, 0x00, 0x85, 0xB8,
	    0x10, 0x00, 0x01, 0x0B, 0x00, 0x00, 0x85, 0xC0, 0x03, 0xE8, 0x01, 0xF4, 0x00, 0x00, 0x85, 0xCC, 0x10, 0x00,
	    0x01, 0x0B, 0x00, 0x00, 0x85, 0xD4, 0x03, 0x84, 0x03, 0xE8, 0x00, 0x00, 0x85, 0xE0, 0x10, 0x00, 0x01, 0x0B,
	    0x00, 0x00, 0x88, 0x18, 0x0B, 0x00, 0x01, 0x0B, 0x00, 0x00, 0x88, 0x2C, 0x0B, 0x00, 0x01, 0x0B, 0x00, 0x00,
	    0x88, 0xF8, 0x04, 0x1A, 0x0B, 0xB8, 0x00, 0x00, 0x89, 0x3C, 0x04, 0x1A, 0x0B, 0xB8, 0x00, 0x00, 0x89, 0x80,
	    0x04, 0x1A, 0x0B, 0xB8, 0x00, 0x00, 0x89, 0xE0, 0x04, 0xFE, 0xF7, 0x04, 0x00, 0x00, 0x00, 0xFF, 0x00, 0x00,
	    0x36, 0xCC, 0x42, 0xEC, 0x00, 0x00, 0x00, 0x00, 0x37, 0xC4, 0x0C, 0x00, 0x00, 0x00, 0x00, 0x00, 0x00, 0xFF,
	    0x00, 0x00, 0x34, 0x68, 0x3F, 0x66, 0x66, 0x66, 0x00, 0x00, 0x39, 0xD8, 0x44, 0x0C, 0x00, 0x00, 0x00, 0x00,
	    0x3A, 0x44, 0xB4, 0x99, 0x00, 0x11, 0x00, 0x00, 0x3A, 0x48, 0x1B, 0x8C, 0x00, 0x8F, 0x00, 0x00, 0x3A, 0x58,
	    0xB4, 0x99, 0x00, 0x11, 0x00, 0x00, 0x3A, 0x5C, 0x1B, 0x8C, 0x00, 0x8F, 0x00, 0x00, 0x3A, 0x6C, 0xB4, 0x99,
	    0x00, 0x11, 0x00, 0x00, 0x3A, 0x70, 0x1B, 0x8C, 0x00, 0x8F, 0x00, 0x00, 0x3B, 0x30, 0x44, 0x0C, 0x00, 0x00,
	    0x00, 0x00, 0x00, 0xFF, 0x00, 0x00, 0x45, 0xC8, 0x2C, 0x01, 0x50, 0x10, 0x00, 0x00, 0x45, 0xD4, 0x2D, 0x19,
	    0x80, 0x13, 0x00, 0x00, 0x45, 0xDC, 0x2C, 0x80, 0xB0, 0x10, 0x00, 0x00, 0x45, 0xE8, 0x2D, 0x19, 0x80, 0x13,
	    0x00, 0x00, 0x49, 0xC4, 0x2C, 0x00, 0x68, 0x0A, 0x00, 0x00, 0x49, 0xD0, 0x28, 0x1B, 0x80, 0x13, 0x00, 0x00,
	    0x49, 0xD8, 0x2C, 0x80, 0x78, 0x0A, 0x00, 0x00, 0x49, 0xE4, 0x28, 0x1B, 0x80, 0x13, 0x00, 0x00, 0x49, 0xF0,
	    0x2C, 0x00, 0x68, 0x08, 0x00, 0x00, 0x49, 0xFC, 0x23, 0x1B, 0x80, 0x13, 0x00, 0x00, 0x4A, 0x04, 0x2C, 0x80,
	    0x78, 0x08, 0x00, 0x00, 0x4A, 0x10, 0x23, 0x1B, 0x80, 0x13, 0x00, 0x00, 0x5C, 0x98, 0x1E, 0x0C, 0x80, 0x80,
	    0x00, 0x00, 0x5C, 0xF4, 0xB4, 0x80, 0x0C, 0x90, 0x00, 0x00, 0x5D, 0x08, 0xB4, 0x80, 0x0C, 0x90, 0x00, 0x00,
	    0x00, 0xFF, 0x00, 0x00, 0x3A, 0x1C, 0xB4, 0x94, 0x00, 0x13, 0x00, 0x00, 0x3A, 0x64, 0x2C, 0x00, 0x00, 0x15,
	    0x00, 0x00, 0x3A, 0x70, 0xB4, 0x92, 0x80, 0x13, 0x00, 0x00, 0x00, 0xFF, 0x00, 0x00, 0x00, 0xFF, 0x00, 0x00,
	    0x00, 0xFF, 0x00, 0x00, 0x00, 0xFF, 0x00, 0x00, 0x64, 0x7C, 0xB4, 0x9A, 0x40, 0x17, 0x00, 0x00, 0x64, 0x80,
	    0x64, 0x00, 0x10, 0x97, 0x00, 0x00, 0x00, 0xFF, 0x00, 0x00, 0x00, 0xFF, 0x00, 0x00, 0x33, 0xE4, 0x42, 0xDE,
	    0x00, 0x00, 0x00, 0x00, 0x45, 0x28, 0x2C, 0x01, 0x30, 0x11, 0x00, 0x00, 0x45, 0x34, 0xB4, 0x98, 0x80, 0x13,
	    0x00, 0x00, 0x45, 0x3C, 0x2C, 0x81, 0x30, 0x11, 0x00, 0x00, 0x45, 0x48, 0xB4, 0x98, 0x80, 0x13, 0x00, 0x00,
	    0x45, 0x50, 0x2D, 0x00, 0x20, 0x11, 0x00, 0x00, 0x45, 0x5C, 0xB4, 0x98, 0x80, 0x13, 0x00, 0x00, 0x45, 0xF8,
	    0x2C, 0x01, 0x30, 0x0F, 0x00, 0x00, 0x46, 0x08, 0x0F, 0x00, 0x01, 0x0B, 0x00, 0x00, 0x46, 0x0C, 0x2C, 0x81,
	    0x28, 0x0F, 0x00, 0x00, 0x46, 0x1C, 0x0F, 0x00, 0x01, 0x0B, 0x00, 0x00, 0x4A, 0xEC, 0x2C, 0x00, 0x70, 0x03,
	    0x00, 0x00, 0x4B, 0x00, 0x2C, 0x80, 0x38, 0x03, 0x00, 0x00, 0x00, 0xFF, 0x00, 0x00, 0x00, 0xFF, 0x00, 0x00,
	    0x48, 0x5C, 0x2C, 0x00, 0x00, 0x0F, 0x00, 0x00, 0x00, 0xFF, 0x00, 0x00, 0x00, 0xFF, 0x00, 0x00, 0x37, 0xB0,
	    0x3F, 0x59, 0x99, 0x9A, 0x00, 0x00, 0x37, 0xCC, 0x42, 0xAA, 0x00, 0x00, 0x00, 0x00, 0x55, 0x20, 0x87, 0x11,
	    0x80, 0x13, 0x00, 0x00, 0x00, 0xFF, 0x00, 0x00, 0x00, 0xFF, 0x00, 0x00, 0x3B, 0x8C, 0x44, 0x0C, 0x00, 0x00,
	    0x00, 0x00, 0x3D, 0x0C, 0x44, 0x0C, 0x00, 0x00, 0x00, 0x00, 0x00, 0xFF, 0x00, 0x00, 0x00, 0xFF, 0x00, 0x00,
	    0x50, 0xE4, 0xB4, 0x99, 0x00, 0x13, 0x00, 0x00, 0x50, 0xF8, 0xB4, 0x99, 0x00, 0x13, 0x00, 0x00, 0x00, 0xFF,
	    0x00, 0x00, 0x00, 0xFF, 0x00, 0x00, 0x00, 0xFF, 0x00, 0x00, 0x4E, 0xB0, 0x02, 0xBC, 0xFF, 0x38, 0x00, 0x00,
	    0x4E, 0xBC, 0x14, 0x00, 0x01, 0x23, 0x00, 0x00, 0x4E, 0xC4, 0x03, 0x84, 0x01, 0xF4, 0x00, 0x00, 0x4E, 0xD0,
	    0x14, 0x00, 0x01, 0x23, 0x00, 0x00, 0x4E, 0xD8, 0x04, 0x4C, 0x04, 0xB0, 0x00, 0x00, 0x4E, 0xE4, 0x14, 0x00,
	    0x01, 0x23, 0x00, 0x00, 0x50, 0x5C, 0x2C, 0x00, 0x68, 0x15, 0x00, 0x00, 0x50, 0x6C, 0x14, 0x08, 0x01, 0x23,
	    0x00, 0x00, 0x50, 0x70, 0x2C, 0x80, 0x60, 0x15, 0x00, 0x00, 0x50, 0x80, 0x14, 0x08, 0x01, 0x23, 0x00, 0x00,
	    0x50, 0x84, 0x2D, 0x00, 0x20, 0x15, 0x00, 0x00, 0x50, 0x94, 0x14, 0x08, 0x01, 0x23, 0x00, 0x00, 0x00, 0xFF,
	    0x00, 0x00, 0x00, 0xFF, 0xBA, 0x81, 0x00, 0x08, 0x80, 0x01, 0x00, 0xB4, 0x38, 0x21, 0x00, 0xB0, 0x7C, 0x08,
	    0x03, 0xA6, 0x3C, 0x60, 0x80, 0x3C, 0x60, 0x00, 0x00, 0x00, 0x00, 0x00, 0x00, 0x00, 0xC2, 0x2F, 0x9A, 0x3C,
	    0x00, 0x00, 0x00, 0x08, // #Common/PAL/Handlers/PAL Stock Icons.asm
	    0x88, 0x62, 0xF2, 0x34, 0x2C, 0x03, 0x00, 0x00, 0x41, 0x82, 0x00, 0x30, 0x48, 0x00, 0x00, 0x21, 0x7C, 0x88,
	    0x02, 0xA6, 0x80, 0x64, 0x00, 0x00, 0x90, 0x7D, 0x00, 0x2C, 0x90, 0x7D, 0x00, 0x30, 0x80, 0x64, 0x00, 0x04,
	    0x90, 0x7D, 0x00, 0x3C, 0x48, 0x00, 0x00, 0x10, 0x4E, 0x80, 0x00, 0x21, 0x3F, 0x59, 0x99, 0x9A, 0xC1, 0xA8,
	    0x00, 0x00, 0x80, 0x1D, 0x00, 0x14, 0x00, 0x00, 0x00, 0x00, 0xC2, 0x10, 0xFC, 0x44, 0x00, 0x00, 0x00,
	    0x04, // #Common/PAL/Handlers/DK
	          // Up B/Aerial Up B.asm
	    0x88, 0x82, 0xF2, 0x34, 0x2C, 0x04, 0x00, 0x00, 0x41, 0x82, 0x00, 0x10, 0x3C, 0x00, 0x80, 0x11, 0x60, 0x00,
	    0x00, 0x74, 0x48, 0x00, 0x00, 0x08, 0x38, 0x03, 0xD7, 0x74, 0x00, 0x00, 0x00, 0x00, 0xC2, 0x10, 0xFB, 0x64,
	    0x00, 0x00, 0x00, 0x04, // #Common/PAL/Handlers/DK Up B/Grounded
	                            // Up B.asm
	    0x88, 0x82, 0xF2, 0x34, 0x2C, 0x04, 0x00, 0x00, 0x41, 0x82, 0x00, 0x10, 0x3C, 0x00, 0x80, 0x11, 0x60, 0x00,
	    0x00, 0x74, 0x48, 0x00, 0x00, 0x08, 0x38, 0x03, 0xD7, 0x74, 0x00, 0x00, 0x00, 0x00, 0xFF, 0x00, 0x00, 0x00,
	    0x00, 0x00, 0x00, 0x00 // Termination sequence
	};

	static std::unordered_map<u32, bool> staticBlacklist = {
	    {0x8008d698, true}, // Recording/GetLCancelStatus/GetLCancelStatus.asm
	    {0x8006c324, true}, // Recording/GetLCancelStatus/ResetLCancelStatus.asm
	    {0x800679bc, true}, // Recording/ExtendPlayerBlock.asm
	    {0x802fef88, true}, // Recording/FlushFrameBuffer.asm
	    {0x80005604, true}, // Recording/IsVSMode.asm
	    {0x8016d30c, true}, // Recording/SendGameEnd.asm
	    {0x8016e74c, true}, // Recording/SendGameInfo.asm
	    {0x8006c5d8, true}, // Recording/SendGamePostFrame.asm
	    {0x8006b0dc, true}, // Recording/SendGamePreFrame.asm
	    {0x803219ec, true}, // 3.4.0: Recording/FlushFrameBuffer.asm (Have to keep old ones for backward compatibility)
	    {0x8006da34, true}, // 3.4.0: Recording/SendGamePostFrame.asm
	    {0x8016d884, true}, // 3.7.0: Recording/SendGameEnd.asm

	    {0x8021aae4, true}, // Binary/FasterMeleeSettings/DisableFdTransitions.bin
	    {0x801cbb90, true}, // Binary/FasterMeleeSettings/LaglessFod.bin
	    {0x801CC8AC, true}, // Binary/FasterMeleeSettings/LaglessFod.bin
	    {0x801CBE9C, true}, // Binary/FasterMeleeSettings/LaglessFod.bin
	    {0x801CBEF0, true}, // Binary/FasterMeleeSettings/LaglessFod.bin
	    {0x801CBF54, true}, // Binary/FasterMeleeSettings/LaglessFod.bin
	    {0x80390838, true}, // Binary/FasterMeleeSettings/LaglessFod.bin
	    {0x801CD250, true}, // Binary/FasterMeleeSettings/LaglessFod.bin
	    {0x801CCDCC, true}, // Binary/FasterMeleeSettings/LaglessFod.bin
	    {0x801C26B0, true}, // Binary/FasterMeleeSettings/RandomStageMusic.bin
	    {0x803761ec, true}, // Binary/NormalLagReduction.bin
	    {0x800198a4, true}, // Binary/PerformanceLagReduction.bin
	    {0x80019620, true}, // Binary/PerformanceLagReduction.bin
	    {0x801A5054, true}, // Binary/PerformanceLagReduction.bin
	    {0x80397878, true}, // Binary/OsReportPrintOnCrash.bin
	    {0x801A4DA0, true}, // Binary/LagReduction/PD.bin
	    {0x801A4DB4, true}, // Binary/LagReduction/PD.bin
	    {0x80019860, true}, // Binary/LagReduction/PD.bin
	    {0x801A4C24, true}, // Binary/LagReduction/PD+VB.bin
	    {0x8001985C, true}, // Binary/LagReduction/PD+VB.bin
	    {0x80019860, true}, // Binary/LagReduction/PD+VB.bin
	    {0x80376200, true}, // Binary/LagReduction/PD+VB.bin
	    {0x801A5018, true}, // Binary/LagReduction/PD+VB.bin
	    {0x80218D68, true}, // Binary/LagReduction/PD+VB.bin
	    {0x8016E9AC, true}, // Binary/Force2PCenterHud.bin
	    {0x80030E44, true}, // Binary/DisableScreenShake.bin

	    {0x800055f0, true}, // Common/EXITransferBuffer.asm
	    {0x800055f8, true}, // Common/GetIsFollower.asm
	    {0x800055fc, true}, // Common/Gecko/ProcessCodeList.asm
	    {0x8016d294, true}, // Common/IncrementFrameIndex.asm

	    {0x801a5b14, true}, // External/Salty Runback/Salty Runback.asm
	    {0x801a4570, true}, // External/LagReduction/ForceHD/480pDeflickerOff.asm
	    {0x802fccd8, true}, // External/Hide Nametag When Invisible/Hide Nametag When Invisible.asm

	    {0x804ddb30,
	     true}, // External/Widescreen/Adjust Offscreen Scissor/Fix Bubble Positions/Adjust Corner Value 1.asm
	    {0x804ddb34,
	     true}, // External/Widescreen/Adjust Offscreen Scissor/Fix Bubble Positions/Adjust Corner Value 2.asm
	    {0x804ddb2c, true}, // External/Widescreen/Adjust Offscreen Scissor/Fix Bubble Positions/Extend Negative
	                        // Vertical Bound.asm
	    {0x804ddb28, true}, // External/Widescreen/Adjust Offscreen Scissor/Fix Bubble Positions/Extend Positive
	                        // Vertical Bound.asm
	    {0x804ddb4c, true}, // External/Widescreen/Adjust Offscreen Scissor/Fix Bubble Positions/Widen Bubble Region.asm
	    {0x804ddb58, true}, // External/Widescreen/Adjust Offscreen Scissor/Adjust Bubble Zoom.asm
	    {0x80086b24, true}, // External/Widescreen/Adjust Offscreen Scissor/Draw High Poly Models.asm
	    {0x80030C7C, true}, // External/Widescreen/Adjust Offscreen Scissor/Left Camera Bound.asm
	    {0x80030C88, true}, // External/Widescreen/Adjust Offscreen Scissor/Right Camera Bound.asm
	    {0x802fcfc4, true}, // External/Widescreen/Nametag Fixes/Adjust Nametag Background X Scale.asm
	    {0x804ddb84, true}, // External/Widescreen/Nametag Fixes/Adjust Nametag Text X Scale.asm
	    {0x803BB05C, true}, // External/Widescreen/Fix Screen Flash.asm
	    {0x8036A4A8, true}, // External/Widescreen/Overwrite CObj Values.asm
	    {0x800C0148, true}, // External/FlashRedFailedLCancel/ChangeColor.asm
	    {0x8008D690, true}, // External/FlashRedFailedLCancel/TriggerColor.asm

	    {0x801A4DB4, true}, // Online/Core/ForceEngineOnRollback.asm
	    {0x8016D310, true}, // Online/Core/HandleLRAS.asm
	    {0x8034DED8, true}, // Online/Core/HandleRumble.asm
	    {0x8016E748, true}, // Online/Core/InitOnlinePlay.asm
	    {0x8016e904, true}, // Online/Core/InitPause.asm
	    {0x801a5014, true}, // Online/Core/LoopEngineForRollback.asm
	    {0x801a4de4, true}, // Online/Core/StartEngineLoop.asm
	    {0x80376A28, true}, // Online/Core/TriggerSendInput.asm
	    {0x801a4cb4, true}, // Online/Core/EXIFileLoad/AllocBuffer.asm
	    {0x800163fc, true}, // Online/Core/EXIFileLoad/GetFileSize.asm
	    {0x800166b8, true}, // Online/Core/EXIFileLoad/TransferFile.asm
	    {0x80019260, true}, // Online/Core/Hacks/ForceNoDiskCrash.asm
	    {0x80376304, true}, // Online/Core/Hacks/ForceNoVideoAssert.asm
	    {0x80321d70, true}, // Online/Core/Hacks/PreventCharacterCrowdChants.asm
	    {0x80019608, true}, // Online/Core/Hacks/PreventPadAlarmDuringRollback.asm
	    {0x8038D224, true}, // Online/Core/Sound/AssignSoundInstanceId.asm
	    {0x80088224, true}, // Online/Core/Sound/NoDestroyVoice.asm
	    {0x800882B0, true}, // Online/Core/Sound/NoDestroyVoice2.asm
	    {0x8038D0B0, true}, // Online/Core/Sound/PreventDuplicateSounds.asm
	    {0x803775b8, true}, // Online/Logging/LogInputOnCopy.asm
	    {0x8016e9b4, true}, // Online/Menus/InGame/InitInGame.asm
	    {0x80185050, true}, // Online/Menus/VSScreen/HideStageDisplay/PreventEarlyR3Overwrite.asm
	    {0x80184b1c, true}, // Online/Menus/VSScreen/HideStageText/SkipStageNumberShow.asm
	    {0x801A45BC, true}, // Online/Slippi Online Scene/main.asm
	    {0x801a45b8, true}, // Online/Slippi Online Scene/main.asm (https://bit.ly/3kxohf4)
	    {0x801BFA20, true}, // Online/Slippi Online Scene/boot.asm
	    {0x800cc818, true}, // External/GreenDuringWait/fall.asm
	    {0x8008a478, true}, // External/GreenDuringWait/wait.asm

	    {0x802f6690, true}, // HUD Transparency v1.1
	};

	std::unordered_map<u32, bool> blacklist;
	blacklist.insert(staticBlacklist.begin(), staticBlacklist.end());

	auto replayCommSettings = g_replayComm->getSettings();
	if (replayCommSettings.rollbackDisplayMethod == "off")
	{
		// Some codes should only be blacklisted when not displaying rollbacks, these are codes
		// that are required for things to not break when using Slippi savestates. Perhaps this
		// should be handled by actually applying these codes in the playback ASM instead? not sure
		blacklist[0x8038add0] = true; // Online/Core/PreventFileAlarms/PreventMusicAlarm.asm
		blacklist[0x80023FFC] = true; // Online/Core/PreventFileAlarms/MuteMusic.asm
	}

	geckoList.clear();

	Slippi::GameSettings *settings = m_current_game->GetSettings();
	if (settings->geckoCodes.empty())
	{
		geckoList = defaultCodeList;
		return;
	}

	std::vector<u8> source = settings->geckoCodes;
	INFO_LOG(SLIPPI, "Booting codes with source size: %d", source.size());

	int idx = 0;
	while (idx < source.size())
	{
		u8 codeType = source[idx] & 0xFE;
		u32 address = source[idx] << 24 | source[idx + 1] << 16 | source[idx + 2] << 8 | source[idx + 3];
		address = (address & 0x01FFFFFF) | 0x80000000;

		u32 codeOffset = 8; // Default code offset. Most codes are this length
		switch (codeType)
		{
		case 0xC0:
		case 0xC2:
		{
			u32 lineCount = source[idx + 4] << 24 | source[idx + 5] << 16 | source[idx + 6] << 8 | source[idx + 7];
			codeOffset = 8 + (lineCount * 8);
			break;
		}
		case 0x08:
			codeOffset = 16;
			break;
		case 0x06:
		{
			u32 byteLen = source[idx + 4] << 24 | source[idx + 5] << 16 | source[idx + 6] << 8 | source[idx + 7];
			codeOffset = 8 + ((byteLen + 7) & 0xFFFFFFF8); // Round up to next 8 bytes and add the first 8 bytes
			break;
		}
		}

		idx += codeOffset;

		// If this address is blacklisted, we don't add it to what we will send to game
		if (blacklist.count(address))
			continue;

		INFO_LOG(SLIPPI, "Codetype [%x] Inserting section: %d - %d (%x, %d)", codeType, idx - codeOffset, idx, address,
		         codeOffset);

		// If not blacklisted, add code to return vector
		geckoList.insert(geckoList.end(), source.begin() + (idx - codeOffset), source.begin() + idx);
	}

	// Add the termination sequence
	geckoList.insert(geckoList.end(), {0xFF, 0x00, 0x00, 0x00, 0x00, 0x00, 0x00, 0x00});
}

void CEXISlippi::prepareCharacterFrameData(Slippi::FrameData *frame, u8 port, u8 isFollower)
{
	std::unordered_map<uint8_t, Slippi::PlayerFrameData> source;
	source = isFollower ? frame->followers : frame->players;

	// This must be updated if new data is added
	int characterDataLen = 49;

	// Check if player exists
	if (!source.count(port))
	{
		// If player does not exist, insert blank section
		m_read_queue.insert(m_read_queue.end(), characterDataLen, 0);
		return;
	}

	// Get data for this player
	Slippi::PlayerFrameData data = source[port];

	// log << frameIndex << "\t" << port << "\t" << data.locationX << "\t" << data.locationY << "\t" <<
	// data.animation
	// << "\n";

	// WARN_LOG(EXPANSIONINTERFACE, "[Frame %d] [Player %d] Positions: %f | %f", frameIndex, port, data.locationX,
	// data.locationY);

	// Add all of the inputs in order
	appendWordToBuffer(&m_read_queue, data.randomSeed);
	appendWordToBuffer(&m_read_queue, *(u32 *)&data.joystickX);
	appendWordToBuffer(&m_read_queue, *(u32 *)&data.joystickY);
	appendWordToBuffer(&m_read_queue, *(u32 *)&data.cstickX);
	appendWordToBuffer(&m_read_queue, *(u32 *)&data.cstickY);
	appendWordToBuffer(&m_read_queue, *(u32 *)&data.trigger);
	appendWordToBuffer(&m_read_queue, data.buttons);
	appendWordToBuffer(&m_read_queue, *(u32 *)&data.locationX);
	appendWordToBuffer(&m_read_queue, *(u32 *)&data.locationY);
	appendWordToBuffer(&m_read_queue, *(u32 *)&data.facingDirection);
	appendWordToBuffer(&m_read_queue, (u32)data.animation);
	m_read_queue.push_back(data.joystickXRaw);
	appendWordToBuffer(&m_read_queue, *(u32 *)&data.percent);
	// NOTE TO DEV: If you add data here, make sure to increase the size above
}

bool CEXISlippi::checkFrameFullyFetched(s32 frameIndex)
{
	auto doesFrameExist = m_current_game->DoesFrameExist(frameIndex);
	if (!doesFrameExist)
		return false;

	Slippi::FrameData *frame = m_current_game->GetFrame(frameIndex);

	version::Semver200_version lastFinalizedVersion("3.7.0");
	version::Semver200_version currentVersion(m_current_game->GetVersionString());

	bool frameIsFinalized = true;
	if (currentVersion >= lastFinalizedVersion)
	{
		// If latest finalized frame should exist, check it as well. This will prevent us
		// from loading a non-committed frame when mirroring a rollback game
		frameIsFinalized = m_current_game->GetLastFinalizedFrame() >= frameIndex;
	}

	// This flag is set to true after a post frame update has been received. At that point
	// we know we have received all of the input data for the frame
	return frame->inputsFullyFetched && frameIsFinalized;
}

void CEXISlippi::prepareFrameData(u8 *payload)
{
	// Since we are prepping new data, clear any existing data
	m_read_queue.clear();

	if (!m_current_game)
	{
		// Do nothing if we don't have a game loaded
		return;
	}

	// Parse input
	s32 frameIndex = payload[0] << 24 | payload[1] << 16 | payload[2] << 8 | payload[3];

	// If loading from queue, move on to the next replay if we have past endFrame
	auto watchSettings = g_replayComm->current;
#ifdef IS_PLAYBACK
	if (shouldOutput && !outputCurrentFrame && frameIndex >= watchSettings.startFrame)
		outputCurrentFrame = true;
	if (shouldOutput && outputCurrentFrame)
	{
		std::cout << "[CURRENT_FRAME] " << frameIndex << std::endl;
		if (frameIndex >= watchSettings.endFrame)
			outputCurrentFrame = false;
	}
#endif
	if (frameIndex > watchSettings.endFrame)
	{
		INFO_LOG(SLIPPI, "Killing game because we are past endFrame");
		m_read_queue.push_back(FRAME_RESP_TERMINATE);
		return;
	}

	// If a new replay should be played, terminate the current game
	auto isNewReplay = g_replayComm->isNewReplay();
	if (isNewReplay)
	{
		m_read_queue.push_back(FRAME_RESP_TERMINATE);
		return;
	}

	auto isProcessingComplete = m_current_game->IsProcessingComplete();
	// Wait until frame exists in our data before reading it. We also wait until
	// next frame has been found to ensure we have actually received all of the
	// data from this frame. Don't wait until next frame is processing is complete
	// (this is the last frame, in that case)
	auto isFrameFound = m_current_game->DoesFrameExist(frameIndex);
	g_playbackStatus->latestFrame = m_current_game->GetLatestIndex();
	auto isFrameComplete = checkFrameFullyFetched(frameIndex);
	auto isFrameReady = isFrameFound && (isProcessingComplete || isFrameComplete);

	// If there is a startFrame configured, manage the fast-forward flag
	if (watchSettings.startFrame > Slippi::GAME_FIRST_FRAME)
	{
		if (frameIndex < watchSettings.startFrame)
		{
			g_playbackStatus->setHardFFW(true);
		}
		else if (frameIndex == watchSettings.startFrame)
		{
			// TODO: This might disable fast forward on first frame when we dont want to?
			g_playbackStatus->setHardFFW(false);
		}
	}

	auto commSettings = g_replayComm->getSettings();
	if (commSettings.rollbackDisplayMethod == "normal")
	{
		auto nextFrame = m_current_game->GetFrameAt(frameSeqIdx);
		bool shouldHardFFW = nextFrame && nextFrame->frame <= g_playbackStatus->currentPlaybackFrame;
		g_playbackStatus->setHardFFW(shouldHardFFW);

		if (nextFrame)
		{
			// This feels jank but without this g_playbackStatus ends up getting updated to
			// a value beyond the frame that actually gets played causes too much FFW
			frameIndex = nextFrame->frame;
		}
	}

	// If RealTimeMode is enabled, let's trigger fast forwarding under certain conditions
	auto isFarBehind = g_playbackStatus->latestFrame - frameIndex > 2;
	auto isVeryFarBehind = g_playbackStatus->latestFrame - frameIndex > 25;
	if (isFarBehind && commSettings.mode == "mirror" && commSettings.isRealTimeMode)
	{
		g_playbackStatus->isSoftFFW = true;

		// Once isHardFFW has been turned on, do not turn it off with this condition, should
		// hard FFW to the latest point
		if (!g_playbackStatus->isHardFFW)
			g_playbackStatus->isHardFFW = isVeryFarBehind;
	}

	if (g_playbackStatus->latestFrame == frameIndex)
	{
		// The reason to disable fast forwarding here is in hopes
		// of disabling it on the last frame that we have actually received.
		// Doing this will allow the rendering logic to run to display the
		// last frame instead of the frame previous to fast forwarding.
		// Not sure if this fully works with partial frames
		g_playbackStatus->isSoftFFW = false;
		g_playbackStatus->setHardFFW(false);
	}

	bool shouldFFW = g_playbackStatus->shouldFFWFrame(frameIndex);
	u8 requestResultCode = shouldFFW ? FRAME_RESP_FASTFORWARD : FRAME_RESP_CONTINUE;
	if (!isFrameReady)
	{
		// If processing is complete, the game has terminated early. Tell our playback
		// to end the game as well.
		auto shouldTerminateGame = isProcessingComplete;
		requestResultCode = shouldTerminateGame ? FRAME_RESP_TERMINATE : FRAME_RESP_WAIT;
		m_read_queue.push_back(requestResultCode);

		// Disable fast forward here too... this shouldn't be necessary but better
		// safe than sorry I guess
		g_playbackStatus->isSoftFFW = false;
		g_playbackStatus->setHardFFW(false);

		if (requestResultCode == FRAME_RESP_TERMINATE)
		{
			ERROR_LOG(EXPANSIONINTERFACE, "Game should terminate on frame %d [%X]", frameIndex, frameIndex);
		}

		return;
	}

	u8 rollbackCode = 0; // 0 = not rollback, 1 = rollback, perhaps other options in the future?

	// Increment frame index if greater
	if (frameIndex > g_playbackStatus->currentPlaybackFrame)
	{
		g_playbackStatus->currentPlaybackFrame = frameIndex;
	}
	else if (commSettings.rollbackDisplayMethod != "off")
	{
		rollbackCode = 1;
	}

	// WARN_LOG(EXPANSIONINTERFACE, "[Frame %d] Playback current behind by: %d frames.", frameIndex,
	//        g_playbackStatus->latestFrame - frameIndex);

	// Keep track of last FFW frame, used for soft FFW's
	if (shouldFFW)
	{
		WARN_LOG(EXPANSIONINTERFACE, "[Frame %d] FFW frame, behind by: %d frames.", frameIndex,
		         g_playbackStatus->latestFrame - frameIndex);
		g_playbackStatus->lastFFWFrame = frameIndex;
	}

	// Return success code
	m_read_queue.push_back(requestResultCode);

	// Get frame
	Slippi::FrameData *frame = m_current_game->GetFrame(frameIndex);
	if (commSettings.rollbackDisplayMethod != "off")
	{
		auto previousFrame = m_current_game->GetFrameAt(frameSeqIdx - 1);
		frame = m_current_game->GetFrameAt(frameSeqIdx);

		*(s32 *)(&playbackSavestatePayload[0]) = Common::swap32(frame->frame);

		if (previousFrame && frame->frame <= previousFrame->frame)
		{
			// Here we should load a savestate
			handleLoadSavestate(&playbackSavestatePayload[0]);
		}

		// Here we should save a savestate
		handleCaptureSavestate(&playbackSavestatePayload[0]);

		frameSeqIdx += 1;
	}

	// For normal replays, modify slippi seek/playback data as needed
	// TODO: maybe handle other modes too?
	if (commSettings.mode == "normal" || commSettings.mode == "queue")
	{
		g_playbackStatus->prepareSlippiPlayback(frame->frame);
	}

	// Push RB code
	m_read_queue.push_back(rollbackCode);

	// Add frame rng seed to be restored at priority 0
	u8 rngResult = frame->randomSeedExists ? 1 : 0;
	m_read_queue.push_back(rngResult);
	appendWordToBuffer(&m_read_queue, *(u32 *)&frame->randomSeed);

	// Add frame data for every character
	for (u8 port = 0; port < 4; port++)
	{
		prepareCharacterFrameData(frame, port, 0);
		prepareCharacterFrameData(frame, port, 1);
	}
}

void CEXISlippi::prepareIsStockSteal(u8 *payload)
{
	// Since we are prepping new data, clear any existing data
	m_read_queue.clear();

	if (!m_current_game)
	{
		// Do nothing if we don't have a game loaded
		return;
	}

	// Parse args
	s32 frameIndex = payload[0] << 24 | payload[1] << 16 | payload[2] << 8 | payload[3];
	u8 playerIndex = payload[4];

	// I'm not sure checking for the frame should be necessary. Theoretically this
	// should get called after the frame request so the frame should already exist
	auto isFrameFound = m_current_game->DoesFrameExist(frameIndex);
	if (!isFrameFound)
	{
		m_read_queue.push_back(0);
		return;
	}

	// Load the data from this frame into the read buffer
	Slippi::FrameData *frame = m_current_game->GetFrame(frameIndex);
	auto players = frame->players;

	u8 playerIsBack = players.count(playerIndex) ? 1 : 0;
	m_read_queue.push_back(playerIsBack);
}

void CEXISlippi::prepareIsFileReady()
{
	m_read_queue.clear();

	auto isNewReplay = g_replayComm->isNewReplay();
	if (!isNewReplay)
	{
		g_replayComm->nextReplay();
		m_read_queue.push_back(0);
		return;
	}

	// Attempt to load game if there is a new replay file
	// this can come pack falsy if the replay file does not exist
	m_current_game = g_replayComm->loadGame();
	if (!m_current_game)
	{
		// Do not start if replay file doesn't exist
		// TODO: maybe display error message?
		INFO_LOG(SLIPPI, "EXI_DeviceSlippi.cpp: Replay file does not exist?");
		m_read_queue.push_back(0);
		return;
	}
#ifdef IS_PLAYBACK
	if (shouldOutput)
	{
		auto lastFrame = m_current_game->GetLatestIndex();
		auto gameEndMethod = m_current_game->getGameEndMethod();
		auto watchSettings = g_replayComm->current;
		auto replayCommSettings = g_replayComm->getSettings();
		std::cout << "[FILE_PATH] " << watchSettings.path << std::endl;
		if (gameEndMethod == 0 || gameEndMethod == 7)
			std::cout << "[LRAS]" << std::endl;
		std::cout << "[PLAYBACK_START_FRAME] " << watchSettings.startFrame << std::endl;
		std::cout << "[GAME_END_FRAME] " << lastFrame << std::endl;
		std::cout << "[PLAYBACK_END_FRAME] " << watchSettings.endFrame << std::endl;
	}
#endif
	INFO_LOG(SLIPPI, "EXI_DeviceSlippi.cpp: Replay file loaded successfully!?");

	// Clear playback control related vars
	g_playbackStatus->resetPlayback();

	// Start the playback!
	m_read_queue.push_back(1);
}

// The original reason for this was to avoid crashes when people disconnected during CSS/VSS Screens, causing that
// slippi_netplay got set to null on it's own thread and then the instance of the ExiDevice would crash while performing
// a method that was that used it.
// Maybe someone smart can fix that logic instead of this monkey patch.
bool CEXISlippi::isDisconnected()
{
	if (!slippi_netplay)
		return true;

	// TODO: Figure out why connection status is not "CONNECTED" while initializing a match and coming back to CSS,
	// err back into dumb return false until then.
	return false;


//	auto status = slippi_netplay->GetSlippiConnectStatus();
//	return status != SlippiNetplayClient::SlippiConnectStatus::NET_CONNECT_STATUS_CONNECTED &&
//        status != SlippiNetplayClient::SlippiConnectStatus::NET_CONNECT_STATUS_INITIATED;
}

static int tempTestCount = 0;
void CEXISlippi::handleOnlineInputs(u8 *payload)
{
	m_read_queue.clear();

	int32_t frame = payload[0] << 24 | payload[1] << 16 | payload[2] << 8 | payload[3];

	if (frame == 1)
	{
		availableSavestates.clear();
		activeSavestates.clear();

		// Prepare savestates for online play
		for (int i = 0; i < ROLLBACK_MAX_FRAMES; i++)
		{
			availableSavestates.push_back(std::make_unique<SlippiSavestate>());
		}

		// Reset stall counter
		isConnectionStalled = false;
		stallFrameCount = 0;

		// Reset character selections as they are no longer needed
		localSelections.Reset();
		slippi_netplay->StartSlippiGame();
	}

	if (isDisconnected())
	{
		auto status = slippi_netplay->GetSlippiConnectStatus();
		m_read_queue.push_back(3); // Indicate we disconnected
		return;
	}

	if (shouldSkipOnlineFrame(frame))
	{
		// Send inputs that have not yet been acked
		slippi_netplay->SendSlippiPad(nullptr);
		m_read_queue.push_back(2);
		return;
	}

	handleSendInputs(payload);
	prepareOpponentInputs(payload);
}

bool CEXISlippi::shouldSkipOnlineFrame(s32 frame)
{
	auto status = slippi_netplay->GetSlippiConnectStatus();
	bool connectionFailed = status == SlippiNetplayClient::SlippiConnectStatus::NET_CONNECT_STATUS_FAILED;
	bool connectionDisconnected = status == SlippiNetplayClient::SlippiConnectStatus::NET_CONNECT_STATUS_DISCONNECTED;
	if (connectionFailed || connectionDisconnected)
	{
		// If connection failed just continue the game
		return false;
	}

	if (isConnectionStalled)
	{
		return false;
	}

	// Return true if we are too far ahead for rollback. ROLLBACK_MAX_FRAMES is the number of frames
	// we can receive for the opponent at one time and is our "look-ahead" limit
	int32_t latestRemoteFrame = slippi_netplay->GetSlippiLatestRemoteFrame();
	if (frame - latestRemoteFrame >= ROLLBACK_MAX_FRAMES)
	{
		stallFrameCount++;
		if (stallFrameCount > 60 * 7)
		{
			// 7 second stall will disconnect game
			isConnectionStalled = true;
		}

		WARN_LOG(SLIPPI_ONLINE, "Halting for one frame due to rollback limit (frame: %d | latest: %d)...", frame,
		         latestRemoteFrame);
		return true;
	}

	stallFrameCount = 0;

	// Return true if we are over 60% of a frame ahead of our opponent. Currently limiting how
	// often this happens because I'm worried about jittery data causing a lot of unneccesary delays.
	// Only skip once for a given frame because our time detection method doesn't take into consideration
	// waiting for a frame. Also it's less jarring and it happens often enough that it will smoothly
	// get to the right place
	auto isTimeSyncFrame = frame % SLIPPI_ONLINE_LOCKSTEP_INTERVAL; // Only time sync every 30 frames
	if (isTimeSyncFrame == 0 && !isCurrentlySkipping)
	{
		auto offsetUs = slippi_netplay->CalcTimeOffsetUs();
		INFO_LOG(SLIPPI_ONLINE, "[Frame %d] Offset is: %d us", frame, offsetUs);

		// TODO: figure out a better solution here for doubles?
		if (offsetUs > 10000)
		{
			isCurrentlySkipping = true;

			int maxSkipFrames = frame <= 120 ? 5 : 1; // On early frames, support skipping more frames
			framesToSkip = ((offsetUs - 10000) / 16683) + 1;
			framesToSkip = framesToSkip > maxSkipFrames ? maxSkipFrames : framesToSkip; // Only skip 5 frames max

			WARN_LOG(SLIPPI_ONLINE, "Halting on frame %d due to time sync. Offset: %d us. Frames: %d...", frame,
			         offsetUs, framesToSkip);
		}
	}

	// Handle the skipped frames
	if (framesToSkip > 0)
	{
		// If ahead by 60% of a frame, stall. I opted to use 60% instead of half a frame
		// because I was worried about two systems continuously stalling for each other
		framesToSkip = framesToSkip - 1;
		return true;
	}

	isCurrentlySkipping = false;

	return false;
}

void CEXISlippi::handleSendInputs(u8 *payload)
{
	if (isConnectionStalled)
		return;

	int32_t frame = payload[0] << 24 | payload[1] << 16 | payload[2] << 8 | payload[3];
	u8 delay = payload[4];

	auto pad = std::make_unique<SlippiPad>(frame + delay, &payload[5]);

	slippi_netplay->SendSlippiPad(std::move(pad));
}

void CEXISlippi::prepareOpponentInputs(u8 *payload)
{
	m_read_queue.clear();

	u8 frameResult = 1; // Indicates to continue frame

	auto state = slippi_netplay->GetSlippiConnectStatus();
	if (state != SlippiNetplayClient::SlippiConnectStatus::NET_CONNECT_STATUS_CONNECTED || isConnectionStalled)
	{
		frameResult = 3; // Indicates we have disconnected
	}

	m_read_queue.push_back(frameResult); // Indicate a continue frame

	int32_t frame = payload[0] << 24 | payload[1] << 16 | payload[2] << 8 | payload[3];

	std::unique_ptr<SlippiRemotePadOutput> results[SLIPPI_REMOTE_PLAYER_COUNT];
	int offset[SLIPPI_REMOTE_PLAYER_COUNT];
	INFO_LOG(SLIPPI_ONLINE, "Preparing pad data for frame %d", frame);

	// Get pad data for each remote player and write each of their latest frame nums to the buf
	for (int i = 0; i < SLIPPI_REMOTE_PLAYER_COUNT; i++)
	{
		results[i] = slippi_netplay->GetSlippiRemotePad(frame, i);

		// determine offset from which to copy data
		//INFO_LOG(SLIPPI_ONLINE, "Got remote pad starting from frame %d for player %d",
		//         results[i]->latestFrame, i);
		offset[i] = (results[i]->latestFrame - frame) * SLIPPI_PAD_FULL_SIZE;
		offset[i] = offset[i] < 0 ? 0 : offset[i];

		// add latest frame we are transfering to begining of return buf
		//int32_t latestFrame = offset > 0 ? frame : results[i]->latestFrame;
		int32_t latestFrame = results[i]->latestFrame;
		if (latestFrame > frame)
			latestFrame = frame;
		appendWordToBuffer(&m_read_queue, *(u32 *)&latestFrame);
		//INFO_LOG(SLIPPI_ONLINE, "Sending frame num %d for pIdx %d (offset: %d)", latestFrame, i, offset[i]);
	}
	if (SLIPPI_REMOTE_PLAYER_COUNT < 3)
	{
		appendWordToBuffer(&m_read_queue, *(u32 *)&frame); // fake for p4
	}

	// copy pad data over
	for (int i = 0; i < SLIPPI_REMOTE_PLAYER_COUNT; i++)
	{
		auto txStart = results[i]->data.begin() + offset[i];
		auto txEnd = results[i]->data.end();

		std::vector<u8> tx;
		tx.insert(tx.end(), txStart, txEnd);
		tx.resize(SLIPPI_PAD_FULL_SIZE * ROLLBACK_MAX_FRAMES, 0);

		m_read_queue.insert(m_read_queue.end(), tx.begin(), tx.end());
	}

	slippi_netplay->DropOldRemoteInputs(frame);

	// ERROR_LOG(SLIPPI_ONLINE, "EXI: [%d] %X %X %X %X %X %X %X %X", latestFrame, m_read_queue[5], m_read_queue[6],
	// m_read_queue[7], m_read_queue[8], m_read_queue[9], m_read_queue[10], m_read_queue[11], m_read_queue[12]);
}

void CEXISlippi::handleCaptureSavestate(u8 *payload)
{
#ifndef IS_PLAYBACK
	if (isDisconnected())
		return;
#endif

	s32 frame = payload[0] << 24 | payload[1] << 16 | payload[2] << 8 | payload[3];

	u64 startTime = Common::Timer::GetTimeUs();

	// Grab an available savestate
	std::unique_ptr<SlippiSavestate> ss;
	if (!availableSavestates.empty())
	{
		ss = std::move(availableSavestates.back());
		availableSavestates.pop_back();
	}
	else
	{
		// If there were no available savestates, use the oldest one
		auto it = activeSavestates.begin();
		ss = std::move(it->second);
		activeSavestates.erase(it->first);
	}

	// If there is already a savestate for this frame, remove it and add it to available
	if (activeSavestates.count(frame))
	{
		availableSavestates.push_back(std::move(activeSavestates[frame]));
		activeSavestates.erase(frame);
	}

	ss->Capture();
	activeSavestates[frame] = std::move(ss);

	u32 timeDiff = (u32)(Common::Timer::GetTimeUs() - startTime);
	INFO_LOG(SLIPPI_ONLINE, "SLIPPI ONLINE: Captured savestate for frame %d in: %f ms", frame,
	         ((double)timeDiff) / 1000);
}

void CEXISlippi::handleLoadSavestate(u8 *payload)
{
	s32 frame = payload[0] << 24 | payload[1] << 16 | payload[2] << 8 | payload[3];
	u32 *preserveArr = (u32 *)(&payload[4]);

	if (!activeSavestates.count(frame))
	{
		// This savestate does not exist... uhhh? What do we do?
		ERROR_LOG(SLIPPI_ONLINE, "SLIPPI ONLINE: Savestate for frame %d does not exist.", frame);
		return;
	}

	u64 startTime = Common::Timer::GetTimeUs();

	// Fetch preservation blocks
	std::vector<SlippiSavestate::PreserveBlock> blocks;

	// Get preservation blocks
	int idx = 0;
	while (Common::swap32(preserveArr[idx]) != 0)
	{
		SlippiSavestate::PreserveBlock p = {Common::swap32(preserveArr[idx]), Common::swap32(preserveArr[idx + 1])};
		blocks.push_back(p);
		idx += 2;
	}

	// Load savestate
	activeSavestates[frame]->Load(blocks);

	// Move all active savestates to available
	for (auto it = activeSavestates.begin(); it != activeSavestates.end(); ++it)
	{
		availableSavestates.push_back(std::move(it->second));
	}

	activeSavestates.clear();

	u32 timeDiff = (u32)(Common::Timer::GetTimeUs() - startTime);
	INFO_LOG(SLIPPI_ONLINE, "SLIPPI ONLINE: Loaded savestate for frame %d in: %f ms", frame, ((double)timeDiff) / 1000);
}

void CEXISlippi::startFindMatch(u8 *payload)
{
	SlippiMatchmaking::MatchSearchSettings search;
	search.mode = (SlippiMatchmaking::OnlinePlayMode)payload[0];

	std::string shiftJisCode;
	shiftJisCode.insert(shiftJisCode.begin(), &payload[1], &payload[1] + 18);
	shiftJisCode.erase(std::find(shiftJisCode.begin(), shiftJisCode.end(), 0x00), shiftJisCode.end());

	// TODO: Make this work so we dont have to pass shiftJis to mm server
	// search.connectCode = SHIFTJISToUTF8(shiftJisCode).c_str();
	search.connectCode = shiftJisCode;

	// Store this search so we know what was queued for
	lastSearch = search;

	// While we do have another condition that checks characters after being connected, it's nice to give
	// someone an early error before they even queue so that they wont enter the queue and make someone
	// else get force removed from queue and have to requeue
	auto directMode = SlippiMatchmaking::OnlinePlayMode::DIRECT;
	if (search.mode != directMode && localSelections.characterId >= 26)
	{
		forcedError = "The character you selected is not allowed in this mode";
		return;
	}

#ifndef LOCAL_TESTING
	if (!isEnetInitialized)
	{
		// Initialize enet
		auto res = enet_initialize();
		if (res < 0)
			ERROR_LOG(SLIPPI_ONLINE, "Failed to initialize enet res: %d", res);

		isEnetInitialized = true;
	}

	matchmaking->FindMatch(search);
#endif
}


// teamId 0 = red, 1 = blue, 2 = green
int CEXISlippi::getCharColor(u8 charId, u8 teamId)
{
	switch (charId)
	{
	case 0x0: // Falcon
		switch (teamId)
		{
		case 0:
			return 2;
		case 1:
			return 5;
		case 2:
			return 4;
		}
	case 0x1: // DK
		switch (teamId)
		{
		case 0:
			return 2;
		case 1:
			return 3;
		case 2:
			return 4;
		}
	case 0x2: // Fox
		switch (teamId)
		{
		case 0:
			return 1;
		case 1:
			return 2;
		case 2:
			return 3;
		}
	case 0x3: // GaW
		switch (teamId)
		{
		case 0:
			return 1;
		case 1:
			return 2;
		case 2:
			return 3;
		}
	case 0x4: // Kirby
		switch (teamId)
		{
		case 0:
			return 3;
		case 1:
			return 2;
		case 2:
			return 4;
		}
	case 0x5: // Bowser
		switch (teamId)
		{
		case 0:
			return 1;
		case 1:
			return 2;
		case 2:
			return 0;
		}
	case 0x6: // Link
		switch (teamId)
		{
		case 0:
			return 1;
		case 1:
			return 2;
		case 2:
			return 0;
		}
	case 0x7: // Luigi
		switch (teamId)
		{
		case 0:
			return 3;
		case 1:
			return 2;
		case 2:
			return 0;
		}
	case 0x8: // Mario
		switch (teamId)
		{
		case 0:
			return 0;
		case 1:
			return 3;
		case 2:
			return 4;
		}
	case 0x9: // Marth
		switch (teamId)
		{
		case 0:
			return 1;
		case 1:
			return 0;
		case 2:
			return 2;
		}
	case 0xA: // Mewtwo
		switch (teamId)
		{
		case 0:
			return 1;
		case 1:
			return 2;
		case 2:
			return 3;
		}
	case 0xB: // Ness
		switch (teamId)
		{
		case 0:
			return 0;
		case 1:
			return 2;
		case 2:
			return 3;
		}
	case 0xC: // Peach
		switch (teamId)
		{
		case 0:
			return 0;
		case 1:
			return 3;
		case 2:
			return 4;
		}
	case 0xD: // Pikachu
		switch (teamId)
		{
		case 0:
			return 1;
		case 1:
			return 2;
		case 2:
			return 3;
		}
	case 0xE: // Ice Climbers
		switch (teamId)
		{
		case 0:
			return 3;
		case 1:
			return 0;
		case 2:
			return 1;
		}
	case 0xF: // Jigglypuff
		switch (teamId)
		{
		case 0:
			return 1;
		case 1:
			return 2;
		case 2:
			return 3;
		}
	case 0x10: // Samus
		switch (teamId)
		{
		case 0:
			return 0;
		case 1:
			return 4;
		case 2:
			return 3;
		}
	case 0x11: // Yoshi
		switch (teamId)
		{
		case 0:
			return 1;
		case 1:
			return 2;
		case 2:
			return 0;
		}
	case 0x12: // Zelda
		switch (teamId)
		{
		case 0:
			return 1;
		case 1:
			return 2;
		case 2:
			return 3;
		}
	case 0x13: // Sheik
		switch (teamId)
		{
		case 0:
			return 1;
		case 1:
			return 2;
		case 2:
			return 3;
		}
	case 0x14: // Falco
		switch (teamId)
		{
		case 0:
			return 1;
		case 1:
			return 2;
		case 2:
			return 3;
		}
	case 0x15: // YLink
		switch (teamId)
		{
		case 0:
			return 1;
		case 1:
			return 2;
		case 2:
			return 0;
		}
	case 0x16: // DrMario
		switch (teamId)
		{
		case 0:
			return 1;
		case 1:
			return 2;
		case 2:
			return 3;
		}
	case 0x17: // Roy
		switch (teamId)
		{
		case 0:
			return 1;
		case 1:
			return 2;
		case 2:
			return 3;
		}
	case 0x18: // Pichu
		switch (teamId)
		{
		case 0:
			return 1;
		case 1:
			return 2;
		case 2:
			return 3;
		}
	case 0x19: // Ganondorf
		switch (teamId)
		{
		case 0:
			return 1;
		case 1:
			return 2;
		case 2:
			return 3;
		}
	}
	return 0;
}

void CEXISlippi::prepareOnlineMatchState()
{
	// This match block is a VS match with P1 Red Falco vs P2 Red Bowser vs P3 Young Link vs P4 Young Link
	// on Battlefield. The proper values will be overwritten
	static std::vector<u8> onlineMatchBlock = {
	    0x32, 0x01, 0x86, 0x4C, 0xC3, 0x00, 0x00, 0x00, 0x01, 0x00, 0x00, 0xFF, 0xFF, 0x6E, 0x00, 0x1F, 0x00, 0x00,
	    0x01, 0xE0, 0x00, 0x00, 0x00, 0x00, 0x00, 0x00, 0x00, 0x00, 0x00, 0x00, 0x00, 0x00, 0xFF, 0xFF, 0xFF, 0xFF,
	    0xFF, 0xFF, 0xFF, 0xFF, 0x00, 0x00, 0x00, 0x00, 0x3F, 0x80, 0x00, 0x00, 0x3F, 0x80, 0x00, 0x00, 0x3F, 0x80,
	    0x00, 0x00, 0x00, 0x00, 0x00, 0x00, 0x00, 0x00, 0x00, 0x00, 0x00, 0x00, 0x00, 0x00, 0x00, 0x00, 0x00, 0x00,
	    0x00, 0x00, 0x00, 0x00, 0x00, 0x00, 0x00, 0x00, 0x00, 0x00, 0x00, 0x00, 0x00, 0x00, 0x00, 0x00, 0x00, 0x00,
	    0x00, 0x00, 0x00, 0x00, 0x00, 0x00, 0x14, 0x00, 0x04, 0x01, 0x00, 0x00, 0x00, 0x00, 0x09, 0x00, 0x78, 0x00,
	    0xC0, 0x00, 0x04, 0x01, 0x00, 0x00, 0x00, 0x00, 0x00, 0x00, 0x00, 0x00, 0x3F, 0x80, 0x00, 0x00, 0x3F, 0x80,
	    0x00, 0x00, 0x3F, 0x80, 0x00, 0x00, 0x05, 0x00, 0x04, 0x01, 0x00, 0x01, 0x00, 0x00, 0x09, 0x00, 0x78, 0x00,
	    0xC0, 0x00, 0x04, 0x01, 0x00, 0x00, 0x00, 0x00, 0x00, 0x00, 0x00, 0x00, 0x3F, 0x80, 0x00, 0x00, 0x3F, 0x80,
	    0x00, 0x00, 0x3F, 0x80, 0x00, 0x00, 0x15, 0x03, 0x04, 0x00, 0x00, 0xFF, 0x00, 0x00, 0x09, 0x00, 0x78, 0x00,
	    0x40, 0x00, 0x04, 0x01, 0x00, 0x00, 0x00, 0x00, 0x00, 0x00, 0x00, 0x00, 0x3F, 0x80, 0x00, 0x00, 0x3F, 0x80,
	    0x00, 0x00, 0x3F, 0x80, 0x00, 0x00, 0x15, 0x03, 0x04, 0x00, 0x00, 0xFF, 0x00, 0x00, 0x09, 0x00, 0x78, 0x00,
	    0x40, 0x00, 0x04, 0x01, 0x00, 0x00, 0x00, 0x00, 0x00, 0x00, 0x00, 0x00, 0x3F, 0x80, 0x00, 0x00, 0x3F, 0x80,
	    0x00, 0x00, 0x3F, 0x80, 0x00, 0x00, 0x21, 0x03, 0x04, 0x00, 0x00, 0xFF, 0x00, 0x00, 0x09, 0x00, 0x78, 0x00,
	    0x40, 0x00, 0x04, 0x00, 0x00, 0x00, 0x00, 0x00, 0x00, 0x00, 0x00, 0x00, 0x3F, 0x80, 0x00, 0x00, 0x3F, 0x80,
	    0x00, 0x00, 0x3F, 0x80, 0x00, 0x00, 0x21, 0x03, 0x04, 0x00, 0x00, 0xFF, 0x00, 0x00, 0x09, 0x00, 0x78, 0x00,
	    0x40, 0x00, 0x04, 0x00, 0x00, 0x00, 0x00, 0x00, 0x00, 0x00, 0x00, 0x00, 0x3F, 0x80, 0x00, 0x00, 0x3F, 0x80,
	    0x00, 0x00, 0x3F, 0x80, 0x00, 0x00,
	};

	m_read_queue.clear();

	auto errorState = SlippiMatchmaking::ProcessState::ERROR_ENCOUNTERED;
	SlippiMatchmaking::ProcessState mmState = !forcedError.empty() ? errorState : matchmaking->GetMatchmakeState();

#ifdef LOCAL_TESTING
	if (localSelections.isCharacterSelected || isLocalConnected)
	{
		mmState = SlippiMatchmaking::ProcessState::CONNECTION_SUCCESS;
		isLocalConnected = true;
	}
#endif

	m_read_queue.push_back(mmState); // Matchmaking State

	u8 localPlayerReady = localSelections.isCharacterSelected;
	u8 remotePlayerReady = 0;
	u8 localPlayerIndex = matchmaking->LocalPlayerIndex();
	u8 remotePlayerIndex = 1;

	auto opponent = matchmaking->GetOpponent();
	std::string oppName = opponent.displayName;
	auto userInfo = user->GetUserInfo();

	if (mmState == SlippiMatchmaking::ProcessState::CONNECTION_SUCCESS)
	{
		if (!slippi_netplay)
		{
#ifdef LOCAL_TESTING
			slippi_netplay = std::make_unique<SlippiNetplayClient>(true);
#else
			slippi_netplay = matchmaking->GetNetplayClient();
#endif

			slippi_netplay->SetMatchSelections(localSelections);
		}

#ifdef LOCAL_TESTING
		bool isConnected = true;
#else
		auto status = slippi_netplay->GetSlippiConnectStatus();
		bool isConnected = status == SlippiNetplayClient::SlippiConnectStatus::NET_CONNECT_STATUS_CONNECTED;
#endif
		if (isConnected)
		{
			auto matchInfo = slippi_netplay->GetMatchInfo();
#ifdef LOCAL_TESTING
			remotePlayerReady = true;
#else
			remotePlayerReady = 1;
			for (int i = 0; i < SLIPPI_REMOTE_PLAYER_COUNT; i++)
			{
				if (!matchInfo->remotePlayerSelections[i].isCharacterSelected)
				{
					remotePlayerReady = 0;
				}
				if (i == 0 && localPlayerIndex != 0 && !matchInfo->remotePlayerSelections[0].isStageSelected)
				{
					remotePlayerReady = 0;
				}
			}
#endif

			auto isDecider = slippi_netplay->IsDecider();
			remotePlayerIndex = isDecider ? 1 : 0;

			if (localPlayerIndex == 0)
			{
				if (localSelections.isCharacterSelected && localSelections.isStageSelected)
				{
					localPlayerReady = 1;
				}
				else
				{
					localPlayerReady = 0;
				}
			}
			else
			{
				localPlayerReady = localSelections.isCharacterSelected;
			}
		}
		else
		{
#ifndef LOCAL_TESTING
			// If we get here, our opponent likely disconnected. Let's trigger a clean up
			handleConnectionCleanup();
			prepareOnlineMatchState();
			return;
#endif
		}
	}
	else
	{
		slippi_netplay = nullptr;
	}

	u32 rngOffset = 0;
	std::string localPlayerName = "";
	std::string p1Name = "";
	std::string p2Name = "";
	u8 chatMessageId = 0;
	u8 chatMessagePlayerIdx = 0;
	u8 sentChatMessageId = 0;

#ifdef LOCAL_TESTING
	localPlayerIndex=0;
	chatMessageId = localChatMessageId;
	chatMessagePlayerIdx = 0;
	localChatMessageId = 0;
	// in CSS p1 is always current player and p2 is opponent
	localPlayerName = p1Name = "Player 1";
	p2Name = "Player 2";
#endif

	m_read_queue.push_back(localPlayerReady);  // Local player ready
	m_read_queue.push_back(remotePlayerReady); // Remote player ready
	m_read_queue.push_back(localPlayerIndex);  // Local player index
	m_read_queue.push_back(remotePlayerIndex); // Remote player index

	// Set chat message if any
	if (slippi_netplay)
	{
		auto remoteMessageSelection = slippi_netplay->GetSlippiRemoteChatMessage();
		chatMessageId = remoteMessageSelection.messageId;
		chatMessagePlayerIdx = remoteMessageSelection.playerIdx;
		sentChatMessageId = slippi_netplay->GetSlippiRemoteSentChatMessage();
		// in CSS p1 is always current player and p2 is opponent
		localPlayerName = p1Name = userInfo.displayName;
		p2Name = oppName;
	}

	auto directMode = SlippiMatchmaking::OnlinePlayMode::DIRECT;

	if (localPlayerReady && remotePlayerReady)
	{
		auto isDecider = slippi_netplay->IsDecider();

		auto matchInfo = slippi_netplay->GetMatchInfo();
		SlippiPlayerSelections lps = matchInfo->localPlayerSelections;
		auto rps = matchInfo->remotePlayerSelections;

#ifdef LOCAL_TESTING
		rps->characterId = 0x2;
		rps->characterColor = 2;
		oppName = std::string("Player");
#endif

		// Check if someone is picking dumb characters in non-direct
		auto localCharOk = lps.characterId < 26;
		auto remoteCharOk = true;
		for (int i = 0; i < SLIPPI_REMOTE_PLAYER_COUNT; i++)
		{
			if (rps[i].characterId < 26)
				remoteCharOk = false;
		}
		if (lastSearch.mode != directMode && (!localCharOk || !remoteCharOk))
		{
			// If we get here, someone is doing something bad, clear the lobby
			handleConnectionCleanup();
			if (!localCharOk)
				forcedError = "The character you selected is not allowed in this mode";
			prepareOnlineMatchState();
			return;
		}

		// Overwrite local player character
<<<<<<< HEAD
		onlineMatchBlock[0x60 + (lps.playerIdx - 1) * 0x24] = lps.characterId;
		onlineMatchBlock[0x63 + (lps.playerIdx - 1) * 0x24] = lps.characterColor;
		onlineMatchBlock[0x67 + (lps.playerIdx - 1) * 0x24] = 0;
		onlineMatchBlock[0x69 + (lps.playerIdx - 1) * 0x24] = lps.teamId;
=======
		onlineMatchBlock[0x60 + (lps.playerIdx) * 0x24] = lps.characterId;
>>>>>>> b4b2c773

		// Overwrite remote player character
		for (int i = 0; i < SLIPPI_REMOTE_PLAYER_COUNT; i++)
		{
			u8 idx = matchInfo->remotePlayerSelections[i].playerIdx;
			onlineMatchBlock[0x60 + idx * 0x24] = matchInfo->remotePlayerSelections[i].characterId;

			// Set Char Colors
			onlineMatchBlock[0x63 + idx * 0x24] = matchInfo->remotePlayerSelections[i].characterColor;

			// Set Alt Color to Default
			onlineMatchBlock[0x67 + idx * 0x24] = 0;

			// Set Team Ids
			onlineMatchBlock[0x69 + idx * 0x24] = matchInfo->remotePlayerSelections[i].teamId;
		}

		// Overwrite p3/p4
		if (SLIPPI_REMOTE_PLAYER_COUNT < 3)
		{
			onlineMatchBlock[0x60 + 3 * 0x24] = 0x14;
			onlineMatchBlock[0xD] = 0; // is Teams = false
		} else {
			onlineMatchBlock[0xD] = 1; // is Teams = true
		}

		// p3/p4 human
		onlineMatchBlock[0x61 + 2 * 0x24] = 0;
		onlineMatchBlock[0x61 + 3 * 0x24] = 0;

		// TODO: this should loop to see if same team has same color and also handle 3vs1
		// Set light alt colors if same character
		if (onlineMatchBlock[0x60 + 0 * 0x24] == onlineMatchBlock[0x60 + 3 * 0x24])
		{
			onlineMatchBlock[0x67 + 3 * 0x24] = 1;
		}

		if (onlineMatchBlock[0x60 + 1 * 0x24] == onlineMatchBlock[0x60 + 2 * 0x24])
		{
			onlineMatchBlock[0x67 + 2 * 0x24] = 1;
		}

		// Make one character lighter if same character, same color
		/*bool isSheikVsZelda =
		    lps.characterId == 0x12 && rps.characterId == 0x13 || lps.characterId == 0x13 && rps.characterId == 0x12;
		bool charMatch = lps.characterId == rps.characterId || isSheikVsZelda;
		bool colMatch = lps.characterColor == rps.characterColor;*/

		//onlineMatchBlock[0x67 + 0x24] = charMatch && colMatch ? 1 : 0;

		// Overwrite stage
		u16 stageId;
		if (isDecider)
		{
			stageId = lps.isStageSelected ? lps.stageId : rps[0].stageId;
		}
		else
		{
			stageId = rps[0].isStageSelected ? rps[0].stageId : lps.stageId;
		}

		// int seconds = 0;
		// u32 *timer = (u32 *)&onlineMatchBlock[0x10];
		//*timer = Common::swap32(seconds * 60);

		u16 *stage = (u16 *)&onlineMatchBlock[0xE];
		*stage = Common::swap16(stageId);

		// Set rng offset
		rngOffset = isDecider ? lps.rngOffset : rps[0].rngOffset;
		WARN_LOG(SLIPPI_ONLINE, "Rng Offset: 0x%x", rngOffset);
		WARN_LOG(SLIPPI_ONLINE, "P1 Char: 0x%X, P2 Char: 0x%X", onlineMatchBlock[0x60], onlineMatchBlock[0x84]);

		// Set player names
		p1Name = isDecider ? userInfo.displayName : oppName;
		p2Name = isDecider ? oppName : userInfo.displayName;

		// Turn pause on in direct, off in everything else
		u8 *gameBitField3 = (u8 *)&onlineMatchBlock[2];
		*gameBitField3 = lastSearch.mode == directMode ? *gameBitField3 & 0xF7 : *gameBitField3 | 0x8;
		//*gameBitField3 = *gameBitField3 | 0x8;
	}

	// Add rng offset to output
	appendWordToBuffer(&m_read_queue, rngOffset);

	// Add delay frames to output
	m_read_queue.push_back((u8)SConfig::GetInstance().m_slippiOnlineDelay);

	// Add chat messages id
	m_read_queue.push_back((u8)sentChatMessageId);
	m_read_queue.push_back((u8)chatMessageId);
	m_read_queue.push_back((u8)chatMessagePlayerIdx);

	// Add names to output
	// Always send static local player name
	localPlayerName = ConvertStringForGame(localPlayerName, MAX_NAME_LENGTH);
	m_read_queue.insert(m_read_queue.end(), localPlayerName.begin(), localPlayerName.end());

	auto names = matchmaking->PlayerNames();
	#ifdef LOCAL_TESTING
	std::string defaultNames[] = {"Player 1", "Player 2", "Player 3", "Player 4"};
	names = defaultNames;
	#endif

	for (int i = 0; i < 4; i++)
	{
		std::string name = names[i];
		name = ConvertStringForGame(name, MAX_NAME_LENGTH);
		m_read_queue.insert(m_read_queue.end(), name.begin(), name.end());
	}


	int teamIdx = onlineMatchBlock[0x69 + localPlayerIndex * 0x24];
	std::string oppText = "";
	for (int i = 0; i < 4; i++)
	{
		if (i == localPlayerIndex)
			continue;

		if (onlineMatchBlock[0x69 + i * 0x24] != teamIdx)
		{
			oppText += names[i];
			if (i < 2)
				oppText += "/";
		}
	}
	oppName = ConvertStringForGame(oppText, MAX_NAME_LENGTH*2 + 1);
	m_read_queue.insert(m_read_queue.end(), oppName.begin(), oppName.end());

	// Add error message if there is one
	auto errorStr = !forcedError.empty() ? forcedError : matchmaking->GetErrorMessage();
	errorStr = ConvertStringForGame(errorStr, 120);
	m_read_queue.insert(m_read_queue.end(), errorStr.begin(), errorStr.end());

	// Add the match struct block to output
	m_read_queue.insert(m_read_queue.end(), onlineMatchBlock.begin(), onlineMatchBlock.end());
}

u16 CEXISlippi::getRandomStage()
{
	static u16 selectedStage;

	static std::vector<u16> stages = {
	    //0x2,  // FoD
	    0x3,  // Pokemon
	    0x8,  // Yoshi's Story
	    0x1C, // Dream Land
	    0x1F, // Battlefield
	    0x20, // Final Destination
	};

	// Reset stage pool if it's empty
	if (stagePool.empty())
		stagePool.insert(stagePool.end(), stages.begin(), stages.end());

	// Get random stage
	int randIndex = generator() % stagePool.size();
	selectedStage = stagePool[randIndex];

	// Remove last selection from stage pool
	stagePool.erase(stagePool.begin() + randIndex);

	return selectedStage;
}

void CEXISlippi::setMatchSelections(u8 *payload) 
{
	SlippiPlayerSelections s;

	s.teamId = payload[0];
	s.characterId = payload[1];
	s.characterColor = payload[2];
	s.isCharacterSelected = payload[3];

	s.stageId = Common::swap16(&payload[4]);
	u8 stageSelectOption = payload[6];

	s.isStageSelected = stageSelectOption == 1 || stageSelectOption == 3;
	if (stageSelectOption == 3)
	{
		// If stage requested is random, select a random stage
		s.stageId = getRandomStage();
	}
	INFO_LOG(SLIPPI, "LPS set char: %d, iSS: %d, %d, stage: %d, team: %d", s.isCharacterSelected,
	         stageSelectOption, s.isStageSelected, s.stageId, s.teamId);

	s.rngOffset = generator() % 0xFFFF;

	if (matchmaking->LocalPlayerIndex() == 1 && firstMatch)
	{
		firstMatch = false;
		s.stageId = getRandomStage();
	}

	// Merge these selections
	localSelections.Merge(s);

	if (slippi_netplay)
	{
		slippi_netplay->SetMatchSelections(localSelections);
	}
}

void CEXISlippi::prepareFileLength(u8 *payload)
{
	m_read_queue.clear();

	std::string fileName((char *)&payload[0]);

	std::string contents;
	u32 size = gameFileLoader->LoadFile(fileName, contents);

	INFO_LOG(SLIPPI, "Getting file size for: %s -> %d", fileName.c_str(), size);

	// Write size to output
	appendWordToBuffer(&m_read_queue, size);
}

void CEXISlippi::prepareFileLoad(u8 *payload)
{
	m_read_queue.clear();

	std::string fileName((char *)&payload[0]);

	std::string contents;
	u32 size = gameFileLoader->LoadFile(fileName, contents);
	std::vector<u8> buf(contents.begin(), contents.end());

	INFO_LOG(SLIPPI, "Writing file contents: %s -> %d", fileName.c_str(), size);

	// Write the contents to output
	m_read_queue.insert(m_read_queue.end(), buf.begin(), buf.end());
}

void CEXISlippi::handleChatMessage(u8 *payload)
{

	int messageId = payload[0];
	INFO_LOG(SLIPPI, "SLIPPI CHAT INPUT: 0x%x", messageId);

#ifdef LOCAL_TESTING
	localChatMessageId = 11;
#endif

	if (slippi_netplay)
	{

		auto userInfo = user->GetUserInfo();
		auto packet = std::make_unique<sf::Packet>();
		//		OSD::AddMessage("[Me]: "+ msg, OSD::Duration::VERY_LONG, OSD::Color::YELLOW);
		slippi_netplay->remoteSentChatMessageId = messageId;
		// use LocalPlayerPort since it actually uses playerIdx which is what we want
		slippi_netplay->WriteChatMessageToPacket(*packet, messageId, slippi_netplay->LocalPlayerPort());
		slippi_netplay->SendAsync(std::move(packet));
	}
}

void CEXISlippi::logMessageFromGame(u8 *payload)
{
	if (payload[0] == 0)
	{
		// The first byte indicates whether to log the time or not
		GENERIC_LOG(LogTypes::SLIPPI, (LogTypes::LOG_LEVELS)payload[1], "%s", (char *)&payload[2]);
	}
	else
	{
		GENERIC_LOG(LogTypes::SLIPPI, (LogTypes::LOG_LEVELS)payload[1], "%s: %llu", (char *)&payload[2],
		            Common::Timer::GetTimeUs());
	}
}

void CEXISlippi::handleLogInRequest()
{
	bool logInRes = user->AttemptLogin();
	if (!logInRes)
	{
		main_frame->LowerRenderWindow();
		user->OpenLogInPage();
		user->ListenForLogIn();
	}
}

void CEXISlippi::handleLogOutRequest()
{
	user->LogOut();
}

void CEXISlippi::handleUpdateAppRequest()
{
	main_frame->LowerRenderWindow();
	user->UpdateApp();
#ifdef _WIN32
	main_frame->DoExit();
#endif
}

void CEXISlippi::prepareOnlineStatus()
{
	m_read_queue.clear();

	auto isLoggedIn = user->IsLoggedIn();
	auto userInfo = user->GetUserInfo();

	u8 appState = 0;
	if (isLoggedIn)
	{
		// Check if we have the latest version, and if not, indicate we need to update
		version::Semver200_version latestVersion(userInfo.latestVersion);
		version::Semver200_version currentVersion(scm_slippi_semver_str);

		appState = latestVersion > currentVersion ? 2 : 1;
	}

	//m_read_queue.push_back(appState);
	m_read_queue.push_back(1);

	// Write player name (31 bytes)
	std::string playerName = ConvertStringForGame(userInfo.displayName, MAX_NAME_LENGTH);
	m_read_queue.insert(m_read_queue.end(), playerName.begin(), playerName.end());

	// Write connect code (10 bytes)
	std::string connectCode = userInfo.connectCode;
	char shiftJisHashtag[] = {(char)0x81, (char)0x94, (char)0x00};
	connectCode.resize(CONNECT_CODE_LENGTH);
	connectCode = ReplaceAll(connectCode, "#", shiftJisHashtag);
	auto codeBuf = connectCode.c_str();
	m_read_queue.insert(m_read_queue.end(), codeBuf, codeBuf + CONNECT_CODE_LENGTH + 2);
}

void doConnectionCleanup(std::unique_ptr<SlippiMatchmaking> mm, std::unique_ptr<SlippiNetplayClient> nc)
{
	if (mm)
		mm.reset();

	if (nc)
		nc.reset();
}

void CEXISlippi::handleConnectionCleanup()
{
	ERROR_LOG(SLIPPI_ONLINE, "Connection cleanup started...");

	// Handle destructors in a separate thread to not block the main thread
	std::thread cleanup(doConnectionCleanup, std::move(matchmaking), std::move(slippi_netplay));
	cleanup.detach();

	// Reset matchmaking
	matchmaking = std::make_unique<SlippiMatchmaking>(user.get());

	// Disconnect netplay client
	slippi_netplay = nullptr;

	// Clear character selections
	localSelections.Reset();
	firstMatch = true;

	// Reset random stage pool
	stagePool.clear();

	// Reset any forced errors
	forcedError.clear();

#ifdef LOCAL_TESTING
	isLocalConnected = false;
#endif

	ERROR_LOG(SLIPPI_ONLINE, "Connection cleanup completed...");
}

void CEXISlippi::prepareNewSeed()
{
	m_read_queue.clear();

	u32 newSeed = generator() % 0xFFFFFFFF;

	appendWordToBuffer(&m_read_queue, newSeed);
}

void CEXISlippi::DMAWrite(u32 _uAddr, u32 _uSize)
{
	u8 *memPtr = Memory::GetPointer(_uAddr);

	u32 bufLoc = 0;

	if (memPtr == nullptr)
	{
		NOTICE_LOG(SLIPPI, "DMA Write was passed an invalid address: %x", _uAddr);
		Dolphin_Debugger::PrintCallstack(LogTypes::LOG_TYPE::SLIPPI, LogTypes::LOG_LEVELS::LNOTICE);
		m_read_queue.clear();
		return;
	}

	u8 byte = memPtr[0];
	if (byte == CMD_RECEIVE_COMMANDS)
	{
		time(&gameStartTime); // Store game start time
		u8 receiveCommandsLen = memPtr[1];
		configureCommands(&memPtr[1], receiveCommandsLen);
		writeToFileAsync(&memPtr[0], receiveCommandsLen + 1, "create");
		bufLoc += receiveCommandsLen + 1;
		g_needInputForFrame = true;
		m_slippiserver->startGame();
		m_slippiserver->write(&memPtr[0], receiveCommandsLen + 1);
	}

	if (byte == CMD_MENU_FRAME)
	{
		m_slippiserver->write(&memPtr[0], _uSize);
		g_needInputForFrame = true;
	}

	INFO_LOG(EXPANSIONINTERFACE, "EXI SLIPPI DMAWrite: addr: 0x%08x size: %d, bufLoc:[%02x %02x %02x %02x %02x]",
	         _uAddr, _uSize, memPtr[bufLoc], memPtr[bufLoc + 1], memPtr[bufLoc + 2], memPtr[bufLoc + 3],
	         memPtr[bufLoc + 4]);

	while (bufLoc < _uSize)
	{
		byte = memPtr[bufLoc];
		if (!payloadSizes.count(byte))
		{
			// This should never happen. Do something else if it does?
			WARN_LOG(EXPANSIONINTERFACE, "EXI SLIPPI: Invalid command byte: 0x%x", byte);
			return;
		}

		u32 payloadLen = payloadSizes[byte];
		switch (byte)
		{
		case CMD_RECEIVE_GAME_END:
			writeToFileAsync(&memPtr[bufLoc], payloadLen + 1, "close");
			m_slippiserver->write(&memPtr[bufLoc], payloadLen + 1);
			m_slippiserver->endGame();
			break;
		case CMD_PREPARE_REPLAY:
			// log.open("log.txt");
			prepareGameInfo(&memPtr[bufLoc + 1]);
			break;
		case CMD_READ_FRAME:
			prepareFrameData(&memPtr[bufLoc + 1]);
			break;
		case CMD_FRAME_BOOKEND:
			g_needInputForFrame = true;
			writeToFileAsync(&memPtr[bufLoc], payloadLen + 1, "");
			m_slippiserver->write(&memPtr[bufLoc], payloadLen + 1);
			break;
		case CMD_IS_STOCK_STEAL:
			prepareIsStockSteal(&memPtr[bufLoc + 1]);
			break;
		case CMD_IS_FILE_READY:
			prepareIsFileReady();
			break;
		case CMD_GET_GECKO_CODES:
			m_read_queue.clear();
			m_read_queue.insert(m_read_queue.begin(), geckoList.begin(), geckoList.end());
			break;
		case CMD_ONLINE_INPUTS:
			handleOnlineInputs(&memPtr[bufLoc + 1]);
			break;
		case CMD_CAPTURE_SAVESTATE:
			handleCaptureSavestate(&memPtr[bufLoc + 1]);
			break;
		case CMD_LOAD_SAVESTATE:
			handleLoadSavestate(&memPtr[bufLoc + 1]);
			break;
		case CMD_GET_MATCH_STATE:
			prepareOnlineMatchState();
			break;
		case CMD_FIND_OPPONENT:
			startFindMatch(&memPtr[bufLoc + 1]);
			break;
		case CMD_SET_MATCH_SELECTIONS:
			setMatchSelections(&memPtr[bufLoc + 1]);
			break;
		case CMD_FILE_LENGTH:
			prepareFileLength(&memPtr[bufLoc + 1]);
			break;
		case CMD_FILE_LOAD:
			prepareFileLoad(&memPtr[bufLoc + 1]);
			break;
		case CMD_OPEN_LOGIN:
			handleLogInRequest();
			break;
		case CMD_LOGOUT:
			handleLogOutRequest();
			break;
		case CMD_GET_ONLINE_STATUS:
			prepareOnlineStatus();
			break;
		case CMD_CLEANUP_CONNECTION:
			handleConnectionCleanup();
			break;
		case CMD_LOG_MESSAGE:
			logMessageFromGame(&memPtr[bufLoc + 1]);
			break;
		case CMD_SEND_CHAT_MESSAGE:
			handleChatMessage(&memPtr[bufLoc + 1]);
			break;
		case CMD_UPDATE:
			handleUpdateAppRequest();
			break;
		case CMD_GET_NEW_SEED:
			prepareNewSeed();
			break;
		default:
			writeToFileAsync(&memPtr[bufLoc], payloadLen + 1, "");
			m_slippiserver->write(&memPtr[bufLoc], payloadLen + 1);
			break;
		}

		bufLoc += payloadLen + 1;
	}
}

void CEXISlippi::DMARead(u32 addr, u32 size)
{
	if (m_read_queue.empty())
	{
		INFO_LOG(EXPANSIONINTERFACE, "EXI SLIPPI DMARead: Empty");
		return;
	}

	m_read_queue.resize(size, 0); // Resize response array to make sure it's all full/allocated

	auto queueAddr = &m_read_queue[0];
	INFO_LOG(EXPANSIONINTERFACE, "EXI SLIPPI DMARead: addr: 0x%08x size: %d, startResp: [%02x %02x %02x %02x %02x]",
	         addr, size, queueAddr[0], queueAddr[1], queueAddr[2], queueAddr[3], queueAddr[4]);

	// Copy buffer data to memory
	Memory::CopyToEmu(addr, queueAddr, size);
}

bool CEXISlippi::IsPresent() const
{
	return true;
}

void CEXISlippi::TransferByte(u8 &byte) {}<|MERGE_RESOLUTION|>--- conflicted
+++ resolved
@@ -36,7 +36,7 @@
 #define SLEEP_TIME_MS 8
 #define WRITE_FILE_SLEEP_TIME_MS 85
 
-//#define LOCAL_TESTING
+#define LOCAL_TESTING
 //#define CREATE_DIFF_FILES
 
 static std::unordered_map<u8, std::string> slippi_names;
@@ -2291,14 +2291,10 @@
 		}
 
 		// Overwrite local player character
-<<<<<<< HEAD
-		onlineMatchBlock[0x60 + (lps.playerIdx - 1) * 0x24] = lps.characterId;
-		onlineMatchBlock[0x63 + (lps.playerIdx - 1) * 0x24] = lps.characterColor;
-		onlineMatchBlock[0x67 + (lps.playerIdx - 1) * 0x24] = 0;
-		onlineMatchBlock[0x69 + (lps.playerIdx - 1) * 0x24] = lps.teamId;
-=======
 		onlineMatchBlock[0x60 + (lps.playerIdx) * 0x24] = lps.characterId;
->>>>>>> b4b2c773
+		onlineMatchBlock[0x63 + (lps.playerIdx) * 0x24] = lps.characterColor;
+		onlineMatchBlock[0x67 + (lps.playerIdx) * 0x24] = 0;
+		onlineMatchBlock[0x69 + (lps.playerIdx) * 0x24] = lps.teamId;
 
 		// Overwrite remote player character
 		for (int i = 0; i < SLIPPI_REMOTE_PLAYER_COUNT; i++)
@@ -2465,7 +2461,7 @@
 	return selectedStage;
 }
 
-void CEXISlippi::setMatchSelections(u8 *payload) 
+void CEXISlippi::setMatchSelections(u8 *payload)
 {
 	SlippiPlayerSelections s;
 
