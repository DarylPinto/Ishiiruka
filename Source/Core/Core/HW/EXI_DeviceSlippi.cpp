// Copyright 2017 Dolphin Emulator Project
// Licensed under GPLv2+
// Refer to the license.txt file included.

#include "Core/Debugger/Debugger_SymbolMap.h"

#include "Core/Slippi/SlippiPlayback.h"
#include "Core/Slippi/SlippiReplayComm.h"
#include <SlippiGame.h>
#include <semver/include/semver200.h>
#include <utility> // std::move

#include "Common/CommonPaths.h"
#include "Common/CommonTypes.h"
#include "Common/FileUtil.h"
#include "Common/Logging/Log.h"
#include "Common/MemoryUtil.h"
#include "Common/MsgHandler.h"
#include "Common/StringUtil.h"
#include "Common/Thread.h"
#include "Core/HW/Memmap.h"

#include "Core/Core.h"
#include "Core/CoreTiming.h"
#include "Core/NetPlayClient.h"

#include "Core/HW/EXI_DeviceSlippi.h"
#include "Core/HW/SystemTimers.h"
#include "Core/State.h"

// Not clean but idk a better way atm
#include "DolphinWX/Frame.h"
#include "DolphinWX/Main.h"

#define FRAME_INTERVAL 900
#define SLEEP_TIME_MS 8
#define WRITE_FILE_SLEEP_TIME_MS 85

//#define LOCAL_TESTING
//#define CREATE_DIFF_FILES

static std::unordered_map<u8, std::string> slippi_names;
static std::unordered_map<u8, std::string> slippi_connect_codes;

extern std::unique_ptr<SlippiPlaybackStatus> g_playbackStatus;
extern std::unique_ptr<SlippiReplayComm> g_replayComm;

#ifdef LOCAL_TESTING
bool isLocalConnected = false;
int localChatMessageId = 0;
#endif

// Are we waiting for input on this frame?
//  Is set to true between frames
bool g_needInputForFrame = false;

template <typename T> bool isFutureReady(std::future<T> &t)
{
	return t.wait_for(std::chrono::seconds(0)) == std::future_status::ready;
}

std::vector<u8> uint16ToVector(u16 num)
{
	u8 byte0 = num >> 8;
	u8 byte1 = num & 0xFF;

	return std::vector<u8>({byte0, byte1});
}

std::vector<u8> uint32ToVector(u32 num)
{
	u8 byte0 = num >> 24;
	u8 byte1 = (num & 0xFF0000) >> 16;
	u8 byte2 = (num & 0xFF00) >> 8;
	u8 byte3 = num & 0xFF;

	return std::vector<u8>({byte0, byte1, byte2, byte3});
}

std::vector<u8> int32ToVector(int32_t num)
{
	u8 byte0 = num >> 24;
	u8 byte1 = (num & 0xFF0000) >> 16;
	u8 byte2 = (num & 0xFF00) >> 8;
	u8 byte3 = num & 0xFF;

	return std::vector<u8>({byte0, byte1, byte2, byte3});
}

void appendWordToBuffer(std::vector<u8> *buf, u32 word)
{
	auto wordVector = uint32ToVector(word);
	buf->insert(buf->end(), wordVector.begin(), wordVector.end());
}

void appendHalfToBuffer(std::vector<u8> *buf, u16 word)
{
	auto halfVector = uint16ToVector(word);
	buf->insert(buf->end(), halfVector.begin(), halfVector.end());
}

std::string processDiff2(std::vector<u8> iState, std::vector<u8> cState)
{
	INFO_LOG(SLIPPI, "Processing diff");
	std::string diff = std::string();
	open_vcdiff::VCDiffEncoder encoder((char *)iState.data(), iState.size());
	encoder.Encode((char *)cState.data(), cState.size(), &diff);

	INFO_LOG(SLIPPI, "done processing");
	return diff;
}

CEXISlippi::CEXISlippi()
{
	INFO_LOG(SLIPPI, "EXI SLIPPI Constructor called.");

	m_slippiserver = SlippiSpectateServer::getInstance();
	user = std::make_unique<SlippiUser>();
	g_playbackStatus = std::make_unique<SlippiPlaybackStatus>();
	matchmaking = std::make_unique<SlippiMatchmaking>(user.get());
	gameFileLoader = std::make_unique<SlippiGameFileLoader>();
	gameReporter = std::make_unique<SlippiGameReporter>(user.get());
	g_replayComm = std::make_unique<SlippiReplayComm>();

	generator = std::default_random_engine(Common::Timer::GetTimeMs());

	shouldOutput = SConfig::GetInstance().m_coutEnabled && g_replayComm->getSettings().mode != "mirror";

	// Loggers will check 5 bytes, make sure we own that memory
	m_read_queue.reserve(5);

	// Initialize local selections to empty
	localSelections.Reset();

	// Forces savestate to re-init regions when a new ISO is loaded
	SlippiSavestate::shouldForceInit = true;

	// Update user file and then listen for User
#ifndef IS_PLAYBACK
	user->ListenForLogIn();
#endif

#ifdef CREATE_DIFF_FILES
	// MnMaAll.usd
	std::string origStr;
	std::string modifiedStr;
	File::ReadFileToString("C:\\Users\\Jas\\Documents\\Melee\\Textures\\Slippi\\MainMenu\\MnMaAll.usd", origStr);
	File::ReadFileToString("C:\\Users\\Jas\\Documents\\Melee\\Textures\\Slippi\\MainMenu\\MnMaAll-new.usd",
	                       modifiedStr);
	std::vector<u8> orig(origStr.begin(), origStr.end());
	std::vector<u8> modified(modifiedStr.begin(), modifiedStr.end());
	auto diff = processDiff2(orig, modified);
	File::WriteStringToFile(diff, "C:\\Users\\Jas\\Documents\\Melee\\Textures\\Slippi\\MainMenu\\MnMaAll.usd.diff");
	File::WriteStringToFile(diff, "C:\\Dolphin\\IshiiDev\\Sys\\GameFiles\\GALE01\\MnMaAll.usd.diff");

	//// MnExtAll.usd
	// File::ReadFileToString("C:\\Users\\Jas\\Documents\\Melee\\Textures\\Slippi\\CSS\\MnExtAll.usd", origStr);
	// File::ReadFileToString("C:\\Users\\Jas\\Documents\\Melee\\Textures\\Slippi\\CSS\\MnExtAll-new.usd", modifiedStr);
	// orig = std::vector<u8>(origStr.begin(), origStr.end());
	// modified = std::vector<u8>(modifiedStr.begin(), modifiedStr.end());
	// diff = processDiff(orig, modified);
	// File::WriteStringToFile(diff, "C:\\Users\\Jas\\Documents\\Melee\\Textures\\Slippi\\CSS\\MnExtAll.usd.diff");
	// File::WriteStringToFile(diff, "C:\\Dolphin\\IshiiDev\\Sys\\GameFiles\\GALE01\\MnExtAll.usd.diff");

	// SdMenu.usd
	File::ReadFileToString("C:\\Users\\Jas\\Documents\\Melee\\Textures\\Slippi\\MainMenu\\SdMenu.usd", origStr);
	File::ReadFileToString("C:\\Users\\Jas\\Documents\\Melee\\Textures\\Slippi\\MainMenu\\SdMenu-new.usd", modifiedStr);
	orig = std::vector<u8>(origStr.begin(), origStr.end());
	modified = std::vector<u8>(modifiedStr.begin(), modifiedStr.end());
	diff = processDiff2(orig, modified);
	File::WriteStringToFile(diff, "C:\\Users\\Jas\\Documents\\Melee\\Textures\\Slippi\\MainMenu\\SdMenu.usd.diff");
	File::WriteStringToFile(diff, "C:\\Dolphin\\IshiiDev\\Sys\\GameFiles\\GALE01\\SdMenu.usd.diff");

<<<<<<< HEAD
	//// MnSlChr.usd
	// std::string origStr;
	// std::string modifiedStr;
	// File::ReadFileToString("D:\\Melee\\MnSlChr.usd", origStr);
	// File::ReadFileToString("D:\\Melee\\MnSlChr.new.usd", modifiedStr);
	// orig = std::vector<u8>(origStr.begin(), origStr.end());
	// modified = std::vector<u8>(modifiedStr.begin(), modifiedStr.end());
	// diff = processDiff(orig, modified);
	// File::WriteStringToFile(diff, "D:\\Melee\\MnSlChr.usd.diff");
	// File::WriteStringToFile(diff, "D:\\GitHub\\Ishiiruka\\Binary\\x64\\Sys\\GameFiles\\GALE01\\MnSlChr.usd.diff");
=======
	// MnSlChr.usd
	std::string origStr;
	std::string modifiedStr;
	File::ReadFileToString("D:\\Melee\\MnSlChr.usd", origStr);
	File::ReadFileToString("D:\\Melee\\MnSlChr.new.usd", modifiedStr);
	orig = std::vector<u8>(origStr.begin(), origStr.end());
	modified = std::vector<u8>(modifiedStr.begin(), modifiedStr.end());
	diff = processDiff(orig, modified);
	File::WriteStringToFile(diff, "D:\\Melee\\MnSlChr.usd.diff");
	File::WriteStringToFile(diff, "D:\\GitHub\\Ishiiruka\\Binary\\x64\\Sys\\GameFiles\\GALE01\\MnSlChr.usd.diff");
>>>>>>> f4d1b4da

	// Japanese Files
	// MnMaAll.dat
	File::ReadFileToString("C:\\Users\\Jas\\Documents\\Melee\\Textures\\Slippi\\MainMenu\\MnMaAll.dat", origStr);
	File::ReadFileToString("C:\\Users\\Jas\\Documents\\Melee\\Textures\\Slippi\\MainMenu\\MnMaAll-new.dat",
	                       modifiedStr);
	orig = std::vector<u8>(origStr.begin(), origStr.end());
	modified = std::vector<u8>(modifiedStr.begin(), modifiedStr.end());
	diff = processDiff2(orig, modified);
	File::WriteStringToFile(diff, "C:\\Users\\Jas\\Documents\\Melee\\Textures\\Slippi\\MainMenu\\MnMaAll.dat.diff");
	File::WriteStringToFile(diff, "C:\\Dolphin\\IshiiDev\\Sys\\GameFiles\\GALE01\\MnMaAll.dat.diff");

	//// MnExtAll.dat
	// File::ReadFileToString("C:\\Users\\Jas\\Documents\\Melee\\Textures\\Slippi\\CSS\\MnExtAll.dat", origStr);
	// File::ReadFileToString("C:\\Users\\Jas\\Documents\\Melee\\Textures\\Slippi\\CSS\\MnExtAll-new.dat", modifiedStr);
	// orig = std::vector<u8>(origStr.begin(), origStr.end());
	// modified = std::vector<u8>(modifiedStr.begin(), modifiedStr.end());
	// diff = processDiff(orig, modified);
	// File::WriteStringToFile(diff, "C:\\Users\\Jas\\Documents\\Melee\\Textures\\Slippi\\CSS\\MnExtAll.dat.diff");
	// File::WriteStringToFile(diff, "C:\\Dolphin\\IshiiDev\\Sys\\GameFiles\\GALE01\\MnExtAll.dat.diff");

	// SdMenu.dat
	File::ReadFileToString("C:\\Users\\Jas\\Documents\\Melee\\Textures\\Slippi\\MainMenu\\SdMenu.dat", origStr);
	File::ReadFileToString("C:\\Users\\Jas\\Documents\\Melee\\Textures\\Slippi\\MainMenu\\SdMenu-new.dat", modifiedStr);
	orig = std::vector<u8>(origStr.begin(), origStr.end());
	modified = std::vector<u8>(modifiedStr.begin(), modifiedStr.end());
	diff = processDiff2(orig, modified);
	File::WriteStringToFile(diff, "C:\\Users\\Jas\\Documents\\Melee\\Textures\\Slippi\\MainMenu\\SdMenu.dat.diff");
	File::WriteStringToFile(diff, "C:\\Dolphin\\IshiiDev\\Sys\\GameFiles\\GALE01\\SdMenu.dat.diff");

<<<<<<< HEAD
	//// MnSlChr.usd
	// File::ReadFileToString("D:\\Melee\\MnSlChr.dat", origStr);
	// File::ReadFileToString("D:\\Melee\\MnSlChr.new.dat", modifiedStr);
	// orig = std::vector<u8>(origStr.begin(), origStr.end());
	// modified = std::vector<u8>(modifiedStr.begin(), modifiedStr.end());
	// diff = processDiff2(orig, modified);
	// File::WriteStringToFile(diff, "D:\\Melee\\MnSlChr.dat.diff");
	// File::WriteStringToFile(diff, "D:\\GitHub\\Ishiiruka\\Binary\\x64\\Sys\\GameFiles\\GALE01\\MnSlChr.dat.diff");
=======
	// MnSlChr.usd
	File::ReadFileToString("D:\\Melee\\MnSlChr.dat", origStr);
	File::ReadFileToString("D:\\Melee\\MnSlChr.new.dat", modifiedStr);
	orig = std::vector<u8>(origStr.begin(), origStr.end());
	modified = std::vector<u8>(modifiedStr.begin(), modifiedStr.end());
	diff = processDiff2(orig, modified);
	File::WriteStringToFile(diff, "D:\\Melee\\MnSlChr.dat.diff");
	File::WriteStringToFile(diff, "D:\\GitHub\\Ishiiruka\\Binary\\x64\\Sys\\GameFiles\\GALE01\\MnSlChr.dat.diff");
>>>>>>> f4d1b4da

	// TEMP - Restore orig
	// std::string stateString;
	// decoder.Decode((char *)orig.data(), orig.size(), diff, &stateString);
	// File::WriteStringToFile(stateString,
	//                        "C:\\Users\\Jas\\Documents\\Melee\\Textures\\Slippi\\MainMenu\\MnMaAll-restored.usd");
#endif
}

CEXISlippi::~CEXISlippi()
{
	u8 empty[1];

	// Closes file gracefully to prevent file corruption when emulation
	// suddenly stops. This would happen often on netplay when the opponent
	// would close the emulation before the file successfully finished writing
	writeToFileAsync(&empty[0], 0, "close");
	writeThreadRunning = false;
	if (m_fileWriteThread.joinable())
	{
		m_fileWriteThread.join();
	}
	m_slippiserver->write(&empty[0], 0);
	m_slippiserver->endGame();

	localSelections.Reset();

	// Kill threads to prevent cleanup crash
	g_playbackStatus->resetPlayback();

	// TODO: ENET shutdown should maybe be done at app shutdown instead.
	// Right now this might be problematic in the case where someone starts a netplay client
	// and then queues into online matchmaking, and then stops the game. That might deinit
	// the ENET libraries so that they can't be used anymore for the netplay lobby? Course
	// you'd have to be kinda dumb to do that sequence of stuff anyway so maybe it's nbd
	if (isEnetInitialized)
		enet_deinitialize();
}

void CEXISlippi::configureCommands(u8 *payload, u8 length)
{
	for (int i = 1; i < length; i += 3)
	{
		// Go through the receive commands payload and set up other commands
		u8 commandByte = payload[i];
		u32 commandPayloadSize = payload[i + 1] << 8 | payload[i + 2];
		payloadSizes[commandByte] = commandPayloadSize;
	}
}

void CEXISlippi::updateMetadataFields(u8 *payload, u32 length)
{
	if (length <= 0 || payload[0] != CMD_RECEIVE_POST_FRAME_UPDATE)
	{
		// Only need to update if this is a post frame update
		return;
	}

	// Keep track of last frame
	lastFrame = payload[1] << 24 | payload[2] << 16 | payload[3] << 8 | payload[4];

	// Keep track of character usage
	u8 playerIndex = payload[5];
	u8 internalCharacterId = payload[7];
	if (!characterUsage.count(playerIndex) || !characterUsage[playerIndex].count(internalCharacterId))
	{
		characterUsage[playerIndex][internalCharacterId] = 0;
	}
	characterUsage[playerIndex][internalCharacterId] += 1;
}

std::unordered_map<u8, std::string> CEXISlippi::getNetplayNames()
{
	std::unordered_map<u8, std::string> names;

	if (slippi_names.size())
	{
		names = slippi_names;
	}

	else if (netplay_client && netplay_client->IsConnected())
	{
		auto netplayPlayers = netplay_client->GetPlayers();
		for (auto it = netplayPlayers.begin(); it != netplayPlayers.end(); ++it)
		{
			auto player = *it;
			u8 portIndex = netplay_client->FindPlayerPad(player);
			if (portIndex < 0)
			{
				continue;
			}

			names[portIndex] = player->name;
		}
	}

	return names;
}

std::vector<u8> CEXISlippi::generateMetadata()
{
	std::vector<u8> metadata({'U', 8, 'm', 'e', 't', 'a', 'd', 'a', 't', 'a', '{'});

	// TODO: Abstract out UBJSON functions to make this cleaner

	// Add game start time
	u8 dateTimeStrLength = sizeof "2011-10-08T07:07:09Z";
	std::vector<char> dateTimeBuf(dateTimeStrLength);
	strftime(&dateTimeBuf[0], dateTimeStrLength, "%FT%TZ", gmtime(&gameStartTime));
	dateTimeBuf.pop_back(); // Removes the \0 from the back of string
	metadata.insert(metadata.end(), {'U', 7, 's', 't', 'a', 'r', 't', 'A', 't', 'S', 'U', (u8)dateTimeBuf.size()});
	metadata.insert(metadata.end(), dateTimeBuf.begin(), dateTimeBuf.end());

	// Add game duration
	std::vector<u8> lastFrameToWrite = int32ToVector(lastFrame);
	metadata.insert(metadata.end(), {'U', 9, 'l', 'a', 's', 't', 'F', 'r', 'a', 'm', 'e', 'l'});
	metadata.insert(metadata.end(), lastFrameToWrite.begin(), lastFrameToWrite.end());

	// Add players elements to metadata, one per player index
	metadata.insert(metadata.end(), {'U', 7, 'p', 'l', 'a', 'y', 'e', 'r', 's', '{'});

	auto playerNames = getNetplayNames();

	for (auto it = characterUsage.begin(); it != characterUsage.end(); ++it)
	{
		auto playerIndex = it->first;
		auto playerCharacterUsage = it->second;

		metadata.push_back('U');
		std::string playerIndexStr = std::to_string(playerIndex);
		metadata.push_back((u8)playerIndexStr.length());
		metadata.insert(metadata.end(), playerIndexStr.begin(), playerIndexStr.end());
		metadata.push_back('{');

		// Add names element for this player
		metadata.insert(metadata.end(), {'U', 5, 'n', 'a', 'm', 'e', 's', '{'});

		if (playerNames.count(playerIndex))
		{
			auto playerName = playerNames[playerIndex];
			// Add netplay element for this player name
			metadata.insert(metadata.end(), {'U', 7, 'n', 'e', 't', 'p', 'l', 'a', 'y', 'S', 'U'});
			metadata.push_back((u8)playerName.length());
			metadata.insert(metadata.end(), playerName.begin(), playerName.end());
		}

		if (slippi_connect_codes.count(playerIndex))
		{
			auto connectCode = slippi_connect_codes[playerIndex];
			// Add connection code element for this player name
			metadata.insert(metadata.end(), {'U', 4, 'c', 'o', 'd', 'e', 'S', 'U'});
			metadata.push_back((u8)connectCode.length());
			metadata.insert(metadata.end(), connectCode.begin(), connectCode.end());
		}

		metadata.push_back('}'); // close names

		// Add character element for this player
		metadata.insert(metadata.end(), {'U', 10, 'c', 'h', 'a', 'r', 'a', 'c', 't', 'e', 'r', 's', '{'});
		for (auto it2 = playerCharacterUsage.begin(); it2 != playerCharacterUsage.end(); ++it2)
		{
			metadata.push_back('U');
			std::string internalCharIdStr = std::to_string(it2->first);
			metadata.push_back((u8)internalCharIdStr.length());
			metadata.insert(metadata.end(), internalCharIdStr.begin(), internalCharIdStr.end());

			metadata.push_back('l');
			std::vector<u8> frameCount = uint32ToVector(it2->second);
			metadata.insert(metadata.end(), frameCount.begin(), frameCount.end());
		}
		metadata.push_back('}'); // close characters

		metadata.push_back('}'); // close player
	}
	metadata.push_back('}');

	// Indicate this was played on dolphin
	metadata.insert(metadata.end(),
	                {'U', 8, 'p', 'l', 'a', 'y', 'e', 'd', 'O', 'n', 'S', 'U', 7, 'd', 'o', 'l', 'p', 'h', 'i', 'n'});

	metadata.push_back('}');
	return metadata;
}

void CEXISlippi::writeToFileAsync(u8 *payload, u32 length, std::string fileOption)
{
	if (!SConfig::GetInstance().m_slippiSaveReplays)
	{
		return;
	}

	if (fileOption == "create" && !writeThreadRunning)
	{
		WARN_LOG(SLIPPI, "Creating file write thread...");
		writeThreadRunning = true;
		m_fileWriteThread = std::thread(&CEXISlippi::FileWriteThread, this);
	}

	if (!writeThreadRunning)
	{
		return;
	}

	std::vector<u8> payloadData;
	payloadData.insert(payloadData.end(), payload, payload + length);

	auto writeMsg = std::make_unique<WriteMessage>();
	writeMsg->data = payloadData;
	writeMsg->operation = fileOption;

	fileWriteQueue.Push(std::move(writeMsg));
}

void CEXISlippi::FileWriteThread(void)
{
	while (writeThreadRunning || !fileWriteQueue.Empty())
	{
		// Process all messages
		while (!fileWriteQueue.Empty())
		{
			writeToFile(std::move(fileWriteQueue.Front()));
			fileWriteQueue.Pop();

			Common::SleepCurrentThread(0);
		}

		Common::SleepCurrentThread(WRITE_FILE_SLEEP_TIME_MS);
	}
}

void CEXISlippi::writeToFile(std::unique_ptr<WriteMessage> msg)
{
	if (!msg)
	{
		ERROR_LOG(SLIPPI, "Unexpected error: write message is falsy.");
		return;
	}

	u8 *payload = &msg->data[0];
	u32 length = (u32)msg->data.size();
	std::string fileOption = msg->operation;

	std::vector<u8> dataToWrite;
	if (fileOption == "create")
	{
		// If the game sends over option 1 that means a file should be created
		createNewFile();

		// Start ubjson file and prepare the "raw" element that game
		// data output will be dumped into. The size of the raw output will
		// be initialized to 0 until all of the data has been received
		std::vector<u8> headerBytes({'{', 'U', 3, 'r', 'a', 'w', '[', '$', 'U', '#', 'l', 0, 0, 0, 0});
		dataToWrite.insert(dataToWrite.end(), headerBytes.begin(), headerBytes.end());

		// Used to keep track of how many bytes have been written to the file
		writtenByteCount = 0;

		// Used to track character usage (sheik/zelda)
		characterUsage.clear();

		// Reset lastFrame
		lastFrame = Slippi::GAME_FIRST_FRAME;

		// Get display names and connection codes from slippi netplay client
		if (slippi_netplay)
		{
			auto playerInfo = matchmaking->GetPlayerInfo();

			for (int i = 0; i < playerInfo.size(); i++)
			{
				slippi_names[i] = playerInfo[i].displayName;
				slippi_connect_codes[i] = playerInfo[i].connectCode;
			}
		}
	}

	// If no file, do nothing
	if (!m_file)
	{
		return;
	}

	// Update fields relevant to generating metadata at the end
	updateMetadataFields(payload, length);

	// Add the payload to data to write
	dataToWrite.insert(dataToWrite.end(), payload, payload + length);
	writtenByteCount += length;

	// If we are going to close the file, generate data to complete the UBJSON file
	if (fileOption == "close")
	{
		// This option indicates we are done sending over body
		std::vector<u8> closingBytes = generateMetadata();
		closingBytes.push_back('}');
		dataToWrite.insert(dataToWrite.end(), closingBytes.begin(), closingBytes.end());

		// Reset display names and connect codes retrieved from netplay client
		slippi_names.clear();
		slippi_connect_codes.clear();
	}

	// Write data to file
	bool result = m_file.WriteBytes(&dataToWrite[0], dataToWrite.size());
	if (!result)
	{
		ERROR_LOG(EXPANSIONINTERFACE, "Failed to write data to file.");
	}

	// If file should be closed, close it
	if (fileOption == "close")
	{
		// Write the number of bytes for the raw output
		std::vector<u8> sizeBytes = uint32ToVector(writtenByteCount);
		m_file.Seek(11, 0);
		m_file.WriteBytes(&sizeBytes[0], sizeBytes.size());

		// Close file
		closeFile();
	}
}

void CEXISlippi::createNewFile()
{
	if (m_file)
	{
		// If there's already a file open, close that one
		closeFile();
	}

	std::string dirpath = SConfig::GetInstance().m_strSlippiReplayDir;
	// in case the config value just gets lost somehow
	if (dirpath.empty())
	{
		SConfig::GetInstance().m_strSlippiReplayDir = File::GetHomeDirectory() + DIR_SEP + "Slippi";
		dirpath = SConfig::GetInstance().m_strSlippiReplayDir;
	}

	// Remove a trailing / or \\ if the user managed to have that in their config
	char dirpathEnd = dirpath.back();
	if (dirpathEnd == '/' || dirpathEnd == '\\')
	{
		dirpath.pop_back();
	}

	// First, ensure that the root Slippi replay directory is created
	File::CreateFullPath(dirpath + "/");

	// Now we have a dir such as /home/Replays but we need to make one such
	// as /home/Replays/2020-06 if month categorization is enabled
	if (SConfig::GetInstance().m_slippiReplayMonthFolders)
	{
		dirpath.push_back('/');

		// Append YYYY-MM to the directory path
		uint8_t yearMonthStrLength = sizeof "2020-06";
		std::vector<char> yearMonthBuf(yearMonthStrLength);
		strftime(&yearMonthBuf[0], yearMonthStrLength, "%Y-%m", localtime(&gameStartTime));

		std::string yearMonth(&yearMonthBuf[0]);
		dirpath.append(yearMonth);

		// Ensure that the subfolder directory is created
		File::CreateDir(dirpath);
	}

	std::string filepath = dirpath + DIR_SEP + generateFileName();
	INFO_LOG(SLIPPI, "EXI_DeviceSlippi.cpp: Creating new replay file %s", filepath.c_str());

#ifdef _WIN32
	m_file = File::IOFile(filepath, "wb", _SH_DENYWR);
#else
	m_file = File::IOFile(filepath, "wb");
#endif

	if (!m_file)
	{
		PanicAlertT("Could not create .slp replay file [%s].\n\n"
		            "The replay folder's path might be invalid, or you might "
		            "not have permission to write to it.\n\n"
		            "You can change the replay folder in Config > Slippi > "
		            "Slippi Replay Settings.",
		            filepath.c_str());
	}
}

std::string CEXISlippi::generateFileName()
{
	// Add game start time
	u8 dateTimeStrLength = sizeof "20171015T095717";
	std::vector<char> dateTimeBuf(dateTimeStrLength);
	strftime(&dateTimeBuf[0], dateTimeStrLength, "%Y%m%dT%H%M%S", localtime(&gameStartTime));

	std::string str(&dateTimeBuf[0]);
	return StringFromFormat("Game_%s.slp", str.c_str());
}

void CEXISlippi::closeFile()
{
	if (!m_file)
	{
		// If we have no file or payload is not game end, do nothing
		return;
	}

	// If this is the end of the game end payload, reset the file so that we create a new one
	m_file.Close();
	m_file = nullptr;
}

void CEXISlippi::prepareGameInfo(u8 *payload)
{
	// Since we are prepping new data, clear any existing data
	m_read_queue.clear();

	if (!m_current_game)
	{
		// Do nothing if we don't have a game loaded
		return;
	}

	if (!m_current_game->AreSettingsLoaded())
	{
		m_read_queue.push_back(0);
		return;
	}

	// Return success code
	m_read_queue.push_back(1);

	// Prepare playback savestate payload
	playbackSavestatePayload.clear();
	appendWordToBuffer(&playbackSavestatePayload, 0); // This space will be used to set frame index
	int bkpPos = 0;
	while ((*(u32 *)(&payload[bkpPos * 8])) != 0)
	{
		bkpPos += 1;
	}
	playbackSavestatePayload.insert(playbackSavestatePayload.end(), payload, payload + (bkpPos * 8 + 4));

	Slippi::GameSettings *settings = m_current_game->GetSettings();

	// Start in Fast Forward if this is mirrored
	auto replayCommSettings = g_replayComm->getSettings();
	if (!g_playbackStatus->isHardFFW)
		g_playbackStatus->isHardFFW = replayCommSettings.mode == "mirror";
	g_playbackStatus->lastFFWFrame = INT_MIN;

	// Build a word containing the stage and the presence of the characters
	u32 randomSeed = settings->randomSeed;
	appendWordToBuffer(&m_read_queue, randomSeed);

	// This is kinda dumb but we need to handle the case where a player transforms
	// into sheik/zelda immediately. This info is not stored in the game info header
	// and so let's overwrite those values
	int player1Pos = 24; // This is the index of the first players character info
	std::array<u32, Slippi::GAME_INFO_HEADER_SIZE> gameInfoHeader = settings->header;
	for (int i = 0; i < 4; i++)
	{
		// check if this player is actually in the game
		bool playerExists = m_current_game->DoesPlayerExist(i);
		if (!playerExists)
		{
			continue;
		}

		// check if the player is playing sheik or zelda
		u8 externalCharId = settings->players[i].characterId;
		if (externalCharId != 0x12 && externalCharId != 0x13)
		{
			continue;
		}

		// this is the position in the array that this player's character info is stored
		int pos = player1Pos + (9 * i);

		// here we have determined the player is playing sheik or zelda...
		// at this point let's overwrite the player's character with the one
		// that they are playing
		gameInfoHeader[pos] &= 0x00FFFFFF;
		gameInfoHeader[pos] |= externalCharId << 24;
	}

	// Write entire header to game
	for (int i = 0; i < Slippi::GAME_INFO_HEADER_SIZE; i++)
	{
		appendWordToBuffer(&m_read_queue, gameInfoHeader[i]);
	}

	// Write UCF toggles
	std::array<u32, Slippi::UCF_TOGGLE_SIZE> ucfToggles = settings->ucfToggles;
	for (int i = 0; i < Slippi::UCF_TOGGLE_SIZE; i++)
	{
		appendWordToBuffer(&m_read_queue, ucfToggles[i]);
	}

	// Write nametags
	for (int i = 0; i < 4; i++)
	{
		auto player = settings->players[i];
		for (int j = 0; j < Slippi::NAMETAG_SIZE; j++)
		{
			appendHalfToBuffer(&m_read_queue, player.nametag[j]);
		}
	}

	// Write PAL byte
	m_read_queue.push_back(settings->isPAL);

	// Get replay version numbers
	auto replayVersion = m_current_game->GetVersion();
	auto majorVersion = replayVersion[0];
	auto minorVersion = replayVersion[1];

	// Write PS pre-load byte
	auto shouldPreloadPs = majorVersion > 1 || (majorVersion == 1 && minorVersion > 2);
	m_read_queue.push_back(shouldPreloadPs);

	// Write PS Frozen byte
	m_read_queue.push_back(settings->isFrozenPS);

	// Write should resync setting
	m_read_queue.push_back(replayCommSettings.shouldResync ? 1 : 0);

	// Return the size of the gecko code list
	prepareGeckoList();
	appendWordToBuffer(&m_read_queue, (u32)geckoList.size());

	// Initialize frame sequence index value for reading rollbacks
	frameSeqIdx = 0;

	if (replayCommSettings.rollbackDisplayMethod != "off")
	{
		// Prepare savestates
		availableSavestates.clear();
		activeSavestates.clear();

		// Prepare savestates for online play
		for (int i = 0; i < ROLLBACK_MAX_FRAMES; i++)
		{
			availableSavestates.push_back(std::make_unique<SlippiSavestate>());
		}
	}
	else
	{
		// Prepare savestates
		availableSavestates.clear();
		activeSavestates.clear();

		// Add savestate for testing
		availableSavestates.push_back(std::make_unique<SlippiSavestate>());
	}

	// Reset playback frame to begining
	g_playbackStatus->currentPlaybackFrame = Slippi::GAME_FIRST_FRAME;

	// Initialize replay related threads if not viewing rollback versions of relays
	if (replayCommSettings.rollbackDisplayMethod == "off" &&
	    (replayCommSettings.mode == "normal" || replayCommSettings.mode == "queue"))
	{
		g_playbackStatus->startThreads();
	}
}

void CEXISlippi::prepareGeckoList()
{
	// TODO: How do I move this somewhere else?
	// This contains all of the codes required to play legacy replays (UCF, PAL, Frz Stadium)
	static std::vector<u8> defaultCodeList = {
	    0xC2, 0x0C, 0x9A, 0x44, 0x00, 0x00, 0x00, 0x2F, // #External/UCF + Arduino Toggle UI/UCF/UCF 0.74
	                                                    // Dashback - Check for Toggle.asm
	    0xD0, 0x1F, 0x00, 0x2C, 0x88, 0x9F, 0x06, 0x18, 0x38, 0x62, 0xF2, 0x28, 0x7C, 0x63, 0x20, 0xAE, 0x2C, 0x03,
	    0x00, 0x01, 0x41, 0x82, 0x00, 0x14, 0x38, 0x62, 0xF2, 0x2C, 0x7C, 0x63, 0x20, 0xAE, 0x2C, 0x03, 0x00, 0x01,
	    0x40, 0x82, 0x01, 0x50, 0x7C, 0x08, 0x02, 0xA6, 0x90, 0x01, 0x00, 0x04, 0x94, 0x21, 0xFF, 0x50, 0xBE, 0x81,
	    0x00, 0x08, 0x48, 0x00, 0x01, 0x21, 0x7F, 0xC8, 0x02, 0xA6, 0xC0, 0x3F, 0x08, 0x94, 0xC0, 0x5E, 0x00, 0x00,
	    0xFC, 0x01, 0x10, 0x40, 0x40, 0x82, 0x01, 0x18, 0x80, 0x8D, 0xAE, 0xB4, 0xC0, 0x3F, 0x06, 0x20, 0xFC, 0x20,
	    0x0A, 0x10, 0xC0, 0x44, 0x00, 0x3C, 0xFC, 0x01, 0x10, 0x40, 0x41, 0x80, 0x01, 0x00, 0x88, 0x7F, 0x06, 0x70,
	    0x2C, 0x03, 0x00, 0x02, 0x40, 0x80, 0x00, 0xF4, 0x88, 0x7F, 0x22, 0x1F, 0x54, 0x60, 0x07, 0x39, 0x40, 0x82,
	    0x00, 0xE8, 0x3C, 0x60, 0x80, 0x4C, 0x60, 0x63, 0x1F, 0x78, 0x8B, 0xA3, 0x00, 0x01, 0x38, 0x7D, 0xFF, 0xFE,
	    0x88, 0x9F, 0x06, 0x18, 0x48, 0x00, 0x00, 0x8D, 0x7C, 0x7C, 0x1B, 0x78, 0x7F, 0xA3, 0xEB, 0x78, 0x88, 0x9F,
	    0x06, 0x18, 0x48, 0x00, 0x00, 0x7D, 0x7C, 0x7C, 0x18, 0x50, 0x7C, 0x63, 0x19, 0xD6, 0x2C, 0x03, 0x15, 0xF9,
	    0x40, 0x81, 0x00, 0xB0, 0x38, 0x00, 0x00, 0x01, 0x90, 0x1F, 0x23, 0x58, 0x90, 0x1F, 0x23, 0x40, 0x80, 0x9F,
	    0x00, 0x04, 0x2C, 0x04, 0x00, 0x0A, 0x40, 0xA2, 0x00, 0x98, 0x88, 0x7F, 0x00, 0x0C, 0x38, 0x80, 0x00, 0x01,
	    0x3D, 0x80, 0x80, 0x03, 0x61, 0x8C, 0x41, 0x8C, 0x7D, 0x89, 0x03, 0xA6, 0x4E, 0x80, 0x04, 0x21, 0x2C, 0x03,
	    0x00, 0x00, 0x41, 0x82, 0x00, 0x78, 0x80, 0x83, 0x00, 0x2C, 0x80, 0x84, 0x1E, 0xCC, 0xC0, 0x3F, 0x00, 0x2C,
	    0xD0, 0x24, 0x00, 0x18, 0xC0, 0x5E, 0x00, 0x04, 0xFC, 0x01, 0x10, 0x40, 0x41, 0x81, 0x00, 0x0C, 0x38, 0x60,
	    0x00, 0x80, 0x48, 0x00, 0x00, 0x08, 0x38, 0x60, 0x00, 0x7F, 0x98, 0x64, 0x00, 0x06, 0x48, 0x00, 0x00, 0x48,
	    0x7C, 0x85, 0x23, 0x78, 0x38, 0x63, 0xFF, 0xFF, 0x2C, 0x03, 0x00, 0x00, 0x40, 0x80, 0x00, 0x08, 0x38, 0x63,
	    0x00, 0x05, 0x3C, 0x80, 0x80, 0x46, 0x60, 0x84, 0xB1, 0x08, 0x1C, 0x63, 0x00, 0x30, 0x7C, 0x84, 0x1A, 0x14,
	    0x1C, 0x65, 0x00, 0x0C, 0x7C, 0x84, 0x1A, 0x14, 0x88, 0x64, 0x00, 0x02, 0x7C, 0x63, 0x07, 0x74, 0x4E, 0x80,
	    0x00, 0x20, 0x4E, 0x80, 0x00, 0x21, 0x40, 0x00, 0x00, 0x00, 0x00, 0x00, 0x00, 0x00, 0xBA, 0x81, 0x00, 0x08,
	    0x80, 0x01, 0x00, 0xB4, 0x38, 0x21, 0x00, 0xB0, 0x7C, 0x08, 0x03, 0xA6, 0x00, 0x00, 0x00, 0x00, 0xC2, 0x09,
	    0x98, 0xA4, 0x00, 0x00, 0x00, 0x2B, // #External/UCF + Arduino Toggle UI/UCF/UCF
	                                        // 0.74 Shield Drop - Check for Toggle.asm
	    0x7C, 0x08, 0x02, 0xA6, 0x90, 0x01, 0x00, 0x04, 0x94, 0x21, 0xFF, 0x50, 0xBE, 0x81, 0x00, 0x08, 0x7C, 0x7E,
	    0x1B, 0x78, 0x83, 0xFE, 0x00, 0x2C, 0x48, 0x00, 0x01, 0x01, 0x7F, 0xA8, 0x02, 0xA6, 0x88, 0x9F, 0x06, 0x18,
	    0x38, 0x62, 0xF2, 0x28, 0x7C, 0x63, 0x20, 0xAE, 0x2C, 0x03, 0x00, 0x01, 0x41, 0x82, 0x00, 0x14, 0x38, 0x62,
	    0xF2, 0x30, 0x7C, 0x63, 0x20, 0xAE, 0x2C, 0x03, 0x00, 0x01, 0x40, 0x82, 0x00, 0xF8, 0xC0, 0x3F, 0x06, 0x3C,
	    0x80, 0x6D, 0xAE, 0xB4, 0xC0, 0x03, 0x03, 0x14, 0xFC, 0x01, 0x00, 0x40, 0x40, 0x81, 0x00, 0xE4, 0xC0, 0x3F,
	    0x06, 0x20, 0x48, 0x00, 0x00, 0x71, 0xD0, 0x21, 0x00, 0x90, 0xC0, 0x3F, 0x06, 0x24, 0x48, 0x00, 0x00, 0x65,
	    0xC0, 0x41, 0x00, 0x90, 0xEC, 0x42, 0x00, 0xB2, 0xEC, 0x21, 0x00, 0x72, 0xEC, 0x21, 0x10, 0x2A, 0xC0, 0x5D,
	    0x00, 0x0C, 0xFC, 0x01, 0x10, 0x40, 0x41, 0x80, 0x00, 0xB4, 0x88, 0x9F, 0x06, 0x70, 0x2C, 0x04, 0x00, 0x03,
	    0x40, 0x81, 0x00, 0xA8, 0xC0, 0x1D, 0x00, 0x10, 0xC0, 0x3F, 0x06, 0x24, 0xFC, 0x00, 0x08, 0x40, 0x40, 0x80,
	    0x00, 0x98, 0xBA, 0x81, 0x00, 0x08, 0x80, 0x01, 0x00, 0xB4, 0x38, 0x21, 0x00, 0xB0, 0x7C, 0x08, 0x03, 0xA6,
	    0x80, 0x61, 0x00, 0x1C, 0x83, 0xE1, 0x00, 0x14, 0x38, 0x21, 0x00, 0x18, 0x38, 0x63, 0x00, 0x08, 0x7C, 0x68,
	    0x03, 0xA6, 0x4E, 0x80, 0x00, 0x20, 0xFC, 0x00, 0x0A, 0x10, 0xC0, 0x3D, 0x00, 0x00, 0xEC, 0x00, 0x00, 0x72,
	    0xC0, 0x3D, 0x00, 0x04, 0xEC, 0x00, 0x08, 0x28, 0xFC, 0x00, 0x00, 0x1E, 0xD8, 0x01, 0x00, 0x80, 0x80, 0x61,
	    0x00, 0x84, 0x38, 0x63, 0x00, 0x02, 0x3C, 0x00, 0x43, 0x30, 0xC8, 0x5D, 0x00, 0x14, 0x6C, 0x63, 0x80, 0x00,
	    0x90, 0x01, 0x00, 0x80, 0x90, 0x61, 0x00, 0x84, 0xC8, 0x21, 0x00, 0x80, 0xEC, 0x01, 0x10, 0x28, 0xC0, 0x3D,
	    0x00, 0x00, 0xEC, 0x20, 0x08, 0x24, 0x4E, 0x80, 0x00, 0x20, 0x4E, 0x80, 0x00, 0x21, 0x42, 0xA0, 0x00, 0x00,
	    0x37, 0x27, 0x00, 0x00, 0x43, 0x30, 0x00, 0x00, 0x3F, 0x80, 0x00, 0x00, 0xBF, 0x4C, 0xCC, 0xCD, 0x43, 0x30,
	    0x00, 0x00, 0x80, 0x00, 0x00, 0x00, 0x7F, 0xC3, 0xF3, 0x78, 0x7F, 0xE4, 0xFB, 0x78, 0xBA, 0x81, 0x00, 0x08,
	    0x80, 0x01, 0x00, 0xB4, 0x38, 0x21, 0x00, 0xB0, 0x7C, 0x08, 0x03, 0xA6, 0x60, 0x00, 0x00, 0x00, 0x00, 0x00,
	    0x00, 0x00, 0xC2, 0x16, 0xE7, 0x50, 0x00, 0x00, 0x00,
	    0x33, // #Common/StaticPatches/ToggledStaticOverwrites.asm
	    0x88, 0x62, 0xF2, 0x34, 0x2C, 0x03, 0x00, 0x00, 0x41, 0x82, 0x00, 0x14, 0x48, 0x00, 0x00, 0x75, 0x7C, 0x68,
	    0x02, 0xA6, 0x48, 0x00, 0x01, 0x3D, 0x48, 0x00, 0x00, 0x14, 0x48, 0x00, 0x00, 0x95, 0x7C, 0x68, 0x02, 0xA6,
	    0x48, 0x00, 0x01, 0x2D, 0x48, 0x00, 0x00, 0x04, 0x88, 0x62, 0xF2, 0x38, 0x2C, 0x03, 0x00, 0x00, 0x41, 0x82,
	    0x00, 0x14, 0x48, 0x00, 0x00, 0xB9, 0x7C, 0x68, 0x02, 0xA6, 0x48, 0x00, 0x01, 0x11, 0x48, 0x00, 0x00, 0x10,
	    0x48, 0x00, 0x00, 0xC9, 0x7C, 0x68, 0x02, 0xA6, 0x48, 0x00, 0x01, 0x01, 0x88, 0x62, 0xF2, 0x3C, 0x2C, 0x03,
	    0x00, 0x00, 0x41, 0x82, 0x00, 0x14, 0x48, 0x00, 0x00, 0xD1, 0x7C, 0x68, 0x02, 0xA6, 0x48, 0x00, 0x00, 0xE9,
	    0x48, 0x00, 0x01, 0x04, 0x48, 0x00, 0x00, 0xD1, 0x7C, 0x68, 0x02, 0xA6, 0x48, 0x00, 0x00, 0xD9, 0x48, 0x00,
	    0x00, 0xF4, 0x4E, 0x80, 0x00, 0x21, 0x80, 0x3C, 0xE4, 0xD4, 0x00, 0x24, 0x04, 0x64, 0x80, 0x07, 0x96, 0xE0,
	    0x60, 0x00, 0x00, 0x00, 0x80, 0x2B, 0x7E, 0x54, 0x48, 0x00, 0x00, 0x88, 0x80, 0x2B, 0x80, 0x8C, 0x48, 0x00,
	    0x00, 0x84, 0x80, 0x12, 0x39, 0xA8, 0x60, 0x00, 0x00, 0x00, 0xFF, 0xFF, 0xFF, 0xFF, 0x4E, 0x80, 0x00, 0x21,
	    0x80, 0x3C, 0xE4, 0xD4, 0x00, 0x20, 0x00, 0x00, 0x80, 0x07, 0x96, 0xE0, 0x3A, 0x40, 0x00, 0x01, 0x80, 0x2B,
	    0x7E, 0x54, 0x88, 0x7F, 0x22, 0x40, 0x80, 0x2B, 0x80, 0x8C, 0x2C, 0x03, 0x00, 0x02, 0x80, 0x10, 0xFC, 0x48,
	    0x90, 0x05, 0x21, 0xDC, 0x80, 0x10, 0xFB, 0x68, 0x90, 0x05, 0x21, 0xDC, 0x80, 0x12, 0x39, 0xA8, 0x90, 0x1F,
	    0x1A, 0x5C, 0xFF, 0xFF, 0xFF, 0xFF, 0x4E, 0x80, 0x00, 0x21, 0x80, 0x1D, 0x46, 0x10, 0x48, 0x00, 0x00, 0x4C,
	    0x80, 0x1D, 0x47, 0x24, 0x48, 0x00, 0x00, 0x3C, 0x80, 0x1D, 0x46, 0x0C, 0x80, 0x9F, 0x00, 0xEC, 0xFF, 0xFF,
	    0xFF, 0xFF, 0x4E, 0x80, 0x00, 0x21, 0x80, 0x1D, 0x46, 0x10, 0x38, 0x83, 0x7F, 0x9C, 0x80, 0x1D, 0x47, 0x24,
	    0x88, 0x1B, 0x00, 0xC4, 0x80, 0x1D, 0x46, 0x0C, 0x3C, 0x60, 0x80, 0x3B, 0xFF, 0xFF, 0xFF, 0xFF, 0x4E, 0x80,
	    0x00, 0x21, 0x80, 0x1D, 0x45, 0xFC, 0x48, 0x00, 0x09, 0xDC, 0xFF, 0xFF, 0xFF, 0xFF, 0x4E, 0x80, 0x00, 0x21,
	    0x80, 0x1D, 0x45, 0xFC, 0x40, 0x80, 0x09, 0xDC, 0xFF, 0xFF, 0xFF, 0xFF, 0x38, 0xA3, 0xFF, 0xFC, 0x84, 0x65,
	    0x00, 0x04, 0x2C, 0x03, 0xFF, 0xFF, 0x41, 0x82, 0x00, 0x10, 0x84, 0x85, 0x00, 0x04, 0x90, 0x83, 0x00, 0x00,
	    0x4B, 0xFF, 0xFF, 0xEC, 0x4E, 0x80, 0x00, 0x20, 0x3C, 0x60, 0x80, 0x00, 0x3C, 0x80, 0x00, 0x3B, 0x60, 0x84,
	    0x72, 0x2C, 0x3D, 0x80, 0x80, 0x32, 0x61, 0x8C, 0x8F, 0x50, 0x7D, 0x89, 0x03, 0xA6, 0x4E, 0x80, 0x04, 0x21,
	    0x3C, 0x60, 0x80, 0x17, 0x3C, 0x80, 0x80, 0x17, 0x00, 0x00, 0x00, 0x00, 0xC2, 0x1D, 0x14, 0xC8, 0x00, 0x00,
	    0x00, 0x04, // #Common/Preload Stadium
	                // Transformations/Handlers/Init
	                // isLoaded Bool.asm
	    0x88, 0x62, 0xF2, 0x38, 0x2C, 0x03, 0x00, 0x00, 0x41, 0x82, 0x00, 0x0C, 0x38, 0x60, 0x00, 0x00, 0x98, 0x7F,
	    0x00, 0xF0, 0x3B, 0xA0, 0x00, 0x01, 0x60, 0x00, 0x00, 0x00, 0x00, 0x00, 0x00, 0x00, 0xC2, 0x1D, 0x45, 0xEC,
	    0x00, 0x00, 0x00, 0x1B, // #Common/Preload Stadium
	                            // Transformations/Handlers/Load
	                            // Transformation.asm
	    0x88, 0x62, 0xF2, 0x38, 0x2C, 0x03, 0x00, 0x00, 0x41, 0x82, 0x00, 0xC4, 0x88, 0x7F, 0x00, 0xF0, 0x2C, 0x03,
	    0x00, 0x00, 0x40, 0x82, 0x00, 0xB8, 0x38, 0x60, 0x00, 0x04, 0x3D, 0x80, 0x80, 0x38, 0x61, 0x8C, 0x05, 0x80,
	    0x7D, 0x89, 0x03, 0xA6, 0x4E, 0x80, 0x04, 0x21, 0x54, 0x60, 0x10, 0x3A, 0xA8, 0x7F, 0x00, 0xE2, 0x3C, 0x80,
	    0x80, 0x3B, 0x60, 0x84, 0x7F, 0x9C, 0x7C, 0x84, 0x00, 0x2E, 0x7C, 0x03, 0x20, 0x00, 0x41, 0x82, 0xFF, 0xD4,
	    0x90, 0x9F, 0x00, 0xEC, 0x2C, 0x04, 0x00, 0x03, 0x40, 0x82, 0x00, 0x0C, 0x38, 0x80, 0x00, 0x00, 0x48, 0x00,
	    0x00, 0x34, 0x2C, 0x04, 0x00, 0x04, 0x40, 0x82, 0x00, 0x0C, 0x38, 0x80, 0x00, 0x01, 0x48, 0x00, 0x00, 0x24,
	    0x2C, 0x04, 0x00, 0x09, 0x40, 0x82, 0x00, 0x0C, 0x38, 0x80, 0x00, 0x02, 0x48, 0x00, 0x00, 0x14, 0x2C, 0x04,
	    0x00, 0x06, 0x40, 0x82, 0x00, 0x00, 0x38, 0x80, 0x00, 0x03, 0x48, 0x00, 0x00, 0x04, 0x3C, 0x60, 0x80, 0x3E,
	    0x60, 0x63, 0x12, 0x48, 0x54, 0x80, 0x10, 0x3A, 0x7C, 0x63, 0x02, 0x14, 0x80, 0x63, 0x03, 0xD8, 0x80, 0x9F,
	    0x00, 0xCC, 0x38, 0xBF, 0x00, 0xC8, 0x3C, 0xC0, 0x80, 0x1D, 0x60, 0xC6, 0x42, 0x20, 0x38, 0xE0, 0x00, 0x00,
	    0x3D, 0x80, 0x80, 0x01, 0x61, 0x8C, 0x65, 0x80, 0x7D, 0x89, 0x03, 0xA6, 0x4E, 0x80, 0x04, 0x21, 0x38, 0x60,
	    0x00, 0x01, 0x98, 0x7F, 0x00, 0xF0, 0x80, 0x7F, 0x00, 0xD8, 0x60, 0x00, 0x00, 0x00, 0x00, 0x00, 0x00, 0x00,
	    0xC2, 0x1D, 0x4F, 0x14, 0x00, 0x00, 0x00, 0x04, // #Common/Preload
	                                                    // Stadium
	                                                    // Transformations/Handlers/Reset
	                                                    // isLoaded.asm
	    0x88, 0x62, 0xF2, 0x38, 0x2C, 0x03, 0x00, 0x00, 0x41, 0x82, 0x00, 0x0C, 0x38, 0x60, 0x00, 0x00, 0x98, 0x7F,
	    0x00, 0xF0, 0x80, 0x6D, 0xB2, 0xD8, 0x60, 0x00, 0x00, 0x00, 0x00, 0x00, 0x00, 0x00, 0xC2, 0x06, 0x8F, 0x30,
	    0x00, 0x00, 0x00, 0x9D, // #Common/PAL/Handlers/Character DAT
	                            // Patcher.asm
	    0x88, 0x62, 0xF2, 0x34, 0x2C, 0x03, 0x00, 0x00, 0x41, 0x82, 0x04, 0xD4, 0x7C, 0x08, 0x02, 0xA6, 0x90, 0x01,
	    0x00, 0x04, 0x94, 0x21, 0xFF, 0x50, 0xBE, 0x81, 0x00, 0x08, 0x83, 0xFE, 0x01, 0x0C, 0x83, 0xFF, 0x00, 0x08,
	    0x3B, 0xFF, 0xFF, 0xE0, 0x80, 0x7D, 0x00, 0x00, 0x2C, 0x03, 0x00, 0x1B, 0x40, 0x80, 0x04, 0x9C, 0x48, 0x00,
	    0x00, 0x71, 0x48, 0x00, 0x00, 0xA9, 0x48, 0x00, 0x00, 0xB9, 0x48, 0x00, 0x01, 0x51, 0x48, 0x00, 0x01, 0x79,
	    0x48, 0x00, 0x01, 0x79, 0x48, 0x00, 0x02, 0x29, 0x48, 0x00, 0x02, 0x39, 0x48, 0x00, 0x02, 0x81, 0x48, 0x00,
	    0x02, 0xF9, 0x48, 0x00, 0x03, 0x11, 0x48, 0x00, 0x03, 0x11, 0x48, 0x00, 0x03, 0x11, 0x48, 0x00, 0x03, 0x11,
	    0x48, 0x00, 0x03, 0x21, 0x48, 0x00, 0x03, 0x21, 0x48, 0x00, 0x03, 0x89, 0x48, 0x00, 0x03, 0x89, 0x48, 0x00,
	    0x03, 0x91, 0x48, 0x00, 0x03, 0x91, 0x48, 0x00, 0x03, 0xA9, 0x48, 0x00, 0x03, 0xA9, 0x48, 0x00, 0x03, 0xB9,
	    0x48, 0x00, 0x03, 0xB9, 0x48, 0x00, 0x03, 0xC9, 0x48, 0x00, 0x03, 0xC9, 0x48, 0x00, 0x03, 0xC9, 0x48, 0x00,
	    0x04, 0x29, 0x7C, 0x88, 0x02, 0xA6, 0x1C, 0x63, 0x00, 0x04, 0x7C, 0x84, 0x1A, 0x14, 0x80, 0xA4, 0x00, 0x00,
	    0x54, 0xA5, 0x01, 0xBA, 0x7C, 0xA4, 0x2A, 0x14, 0x80, 0x65, 0x00, 0x00, 0x80, 0x85, 0x00, 0x04, 0x2C, 0x03,
	    0x00, 0xFF, 0x41, 0x82, 0x00, 0x14, 0x7C, 0x63, 0xFA, 0x14, 0x90, 0x83, 0x00, 0x00, 0x38, 0xA5, 0x00, 0x08,
	    0x4B, 0xFF, 0xFF, 0xE4, 0x48, 0x00, 0x03, 0xF0, 0x00, 0x00, 0x33, 0x44, 0x3F, 0x54, 0x7A, 0xE1, 0x00, 0x00,
	    0x33, 0x60, 0x42, 0xC4, 0x00, 0x00, 0x00, 0x00, 0x00, 0xFF, 0x00, 0x00, 0x37, 0x9C, 0x42, 0x92, 0x00, 0x00,
	    0x00, 0x00, 0x39, 0x08, 0x40, 0x00, 0x00, 0x00, 0x00, 0x00, 0x39, 0x0C, 0x40, 0x86, 0x66, 0x66, 0x00, 0x00,
	    0x39, 0x10, 0x3D, 0xEA, 0x0E, 0xA1, 0x00, 0x00, 0x39, 0x28, 0x41, 0xA0, 0x00, 0x00, 0x00, 0x00, 0x3C, 0x04,
	    0x2C, 0x01, 0x48, 0x0C, 0x00, 0x00, 0x47, 0x20, 0x1B, 0x96, 0x80, 0x13, 0x00, 0x00, 0x47, 0x34, 0x1B, 0x96,
	    0x80, 0x13, 0x00, 0x00, 0x47, 0x3C, 0x04, 0x00, 0x00, 0x09, 0x00, 0x00, 0x4A, 0x40, 0x2C, 0x00, 0x68, 0x11,
	    0x00, 0x00, 0x4A, 0x4C, 0x28, 0x1B, 0x00, 0x13, 0x00, 0x00, 0x4A, 0x50, 0x0D, 0x00, 0x01, 0x0B, 0x00, 0x00,
	    0x4A, 0x54, 0x2C, 0x80, 0x68, 0x11, 0x00, 0x00, 0x4A, 0x60, 0x28, 0x1B, 0x00, 0x13, 0x00, 0x00, 0x4A, 0x64,
	    0x0D, 0x00, 0x01, 0x0B, 0x00, 0x00, 0x4B, 0x24, 0x2C, 0x00, 0x68, 0x0D, 0x00, 0x00, 0x4B, 0x30, 0x0F, 0x10,
	    0x40, 0x13, 0x00, 0x00, 0x4B, 0x38, 0x2C, 0x80, 0x38, 0x0D, 0x00, 0x00, 0x4B, 0x44, 0x0F, 0x10, 0x40, 0x13,
	    0x00, 0x00, 0x00, 0xFF, 0x00, 0x00, 0x38, 0x0C, 0x00, 0x00, 0x00, 0x07, 0x00, 0x00, 0x4E, 0xF8, 0x2C, 0x00,
	    0x38, 0x03, 0x00, 0x00, 0x4F, 0x08, 0x0F, 0x80, 0x00, 0x0B, 0x00, 0x00, 0x4F, 0x0C, 0x2C, 0x80, 0x20, 0x03,
	    0x00, 0x00, 0x4F, 0x1C, 0x0F, 0x80, 0x00, 0x0B, 0x00, 0x00, 0x00, 0xFF, 0x00, 0x00, 0x00, 0xFF, 0x00, 0x00,
	    0x4D, 0x10, 0x3F, 0xC0, 0x00, 0x00, 0x00, 0x00, 0x4D, 0x70, 0x42, 0x94, 0x00, 0x00, 0x00, 0x00, 0x4D, 0xD4,
	    0x41, 0x90, 0x00, 0x00, 0x00, 0x00, 0x4D, 0xE0, 0x41, 0x90, 0x00, 0x00, 0x00, 0x00, 0x83, 0xAC, 0x2C, 0x00,
	    0x00, 0x09, 0x00, 0x00, 0x83, 0xB8, 0x34, 0x8C, 0x80, 0x11, 0x00, 0x00, 0x84, 0x00, 0x34, 0x8C, 0x80, 0x11,
	    0x00, 0x00, 0x84, 0x30, 0x05, 0x00, 0x00, 0x8B, 0x00, 0x00, 0x84, 0x38, 0x04, 0x1A, 0x05, 0x00, 0x00, 0x00,
	    0x84, 0x44, 0x05, 0x00, 0x00, 0x8B, 0x00, 0x00, 0x84, 0xDC, 0x05, 0x78, 0x05, 0x78, 0x00, 0x00, 0x85, 0xB8,
	    0x10, 0x00, 0x01, 0x0B, 0x00, 0x00, 0x85, 0xC0, 0x03, 0xE8, 0x01, 0xF4, 0x00, 0x00, 0x85, 0xCC, 0x10, 0x00,
	    0x01, 0x0B, 0x00, 0x00, 0x85, 0xD4, 0x03, 0x84, 0x03, 0xE8, 0x00, 0x00, 0x85, 0xE0, 0x10, 0x00, 0x01, 0x0B,
	    0x00, 0x00, 0x88, 0x18, 0x0B, 0x00, 0x01, 0x0B, 0x00, 0x00, 0x88, 0x2C, 0x0B, 0x00, 0x01, 0x0B, 0x00, 0x00,
	    0x88, 0xF8, 0x04, 0x1A, 0x0B, 0xB8, 0x00, 0x00, 0x89, 0x3C, 0x04, 0x1A, 0x0B, 0xB8, 0x00, 0x00, 0x89, 0x80,
	    0x04, 0x1A, 0x0B, 0xB8, 0x00, 0x00, 0x89, 0xE0, 0x04, 0xFE, 0xF7, 0x04, 0x00, 0x00, 0x00, 0xFF, 0x00, 0x00,
	    0x36, 0xCC, 0x42, 0xEC, 0x00, 0x00, 0x00, 0x00, 0x37, 0xC4, 0x0C, 0x00, 0x00, 0x00, 0x00, 0x00, 0x00, 0xFF,
	    0x00, 0x00, 0x34, 0x68, 0x3F, 0x66, 0x66, 0x66, 0x00, 0x00, 0x39, 0xD8, 0x44, 0x0C, 0x00, 0x00, 0x00, 0x00,
	    0x3A, 0x44, 0xB4, 0x99, 0x00, 0x11, 0x00, 0x00, 0x3A, 0x48, 0x1B, 0x8C, 0x00, 0x8F, 0x00, 0x00, 0x3A, 0x58,
	    0xB4, 0x99, 0x00, 0x11, 0x00, 0x00, 0x3A, 0x5C, 0x1B, 0x8C, 0x00, 0x8F, 0x00, 0x00, 0x3A, 0x6C, 0xB4, 0x99,
	    0x00, 0x11, 0x00, 0x00, 0x3A, 0x70, 0x1B, 0x8C, 0x00, 0x8F, 0x00, 0x00, 0x3B, 0x30, 0x44, 0x0C, 0x00, 0x00,
	    0x00, 0x00, 0x00, 0xFF, 0x00, 0x00, 0x45, 0xC8, 0x2C, 0x01, 0x50, 0x10, 0x00, 0x00, 0x45, 0xD4, 0x2D, 0x19,
	    0x80, 0x13, 0x00, 0x00, 0x45, 0xDC, 0x2C, 0x80, 0xB0, 0x10, 0x00, 0x00, 0x45, 0xE8, 0x2D, 0x19, 0x80, 0x13,
	    0x00, 0x00, 0x49, 0xC4, 0x2C, 0x00, 0x68, 0x0A, 0x00, 0x00, 0x49, 0xD0, 0x28, 0x1B, 0x80, 0x13, 0x00, 0x00,
	    0x49, 0xD8, 0x2C, 0x80, 0x78, 0x0A, 0x00, 0x00, 0x49, 0xE4, 0x28, 0x1B, 0x80, 0x13, 0x00, 0x00, 0x49, 0xF0,
	    0x2C, 0x00, 0x68, 0x08, 0x00, 0x00, 0x49, 0xFC, 0x23, 0x1B, 0x80, 0x13, 0x00, 0x00, 0x4A, 0x04, 0x2C, 0x80,
	    0x78, 0x08, 0x00, 0x00, 0x4A, 0x10, 0x23, 0x1B, 0x80, 0x13, 0x00, 0x00, 0x5C, 0x98, 0x1E, 0x0C, 0x80, 0x80,
	    0x00, 0x00, 0x5C, 0xF4, 0xB4, 0x80, 0x0C, 0x90, 0x00, 0x00, 0x5D, 0x08, 0xB4, 0x80, 0x0C, 0x90, 0x00, 0x00,
	    0x00, 0xFF, 0x00, 0x00, 0x3A, 0x1C, 0xB4, 0x94, 0x00, 0x13, 0x00, 0x00, 0x3A, 0x64, 0x2C, 0x00, 0x00, 0x15,
	    0x00, 0x00, 0x3A, 0x70, 0xB4, 0x92, 0x80, 0x13, 0x00, 0x00, 0x00, 0xFF, 0x00, 0x00, 0x00, 0xFF, 0x00, 0x00,
	    0x00, 0xFF, 0x00, 0x00, 0x00, 0xFF, 0x00, 0x00, 0x64, 0x7C, 0xB4, 0x9A, 0x40, 0x17, 0x00, 0x00, 0x64, 0x80,
	    0x64, 0x00, 0x10, 0x97, 0x00, 0x00, 0x00, 0xFF, 0x00, 0x00, 0x00, 0xFF, 0x00, 0x00, 0x33, 0xE4, 0x42, 0xDE,
	    0x00, 0x00, 0x00, 0x00, 0x45, 0x28, 0x2C, 0x01, 0x30, 0x11, 0x00, 0x00, 0x45, 0x34, 0xB4, 0x98, 0x80, 0x13,
	    0x00, 0x00, 0x45, 0x3C, 0x2C, 0x81, 0x30, 0x11, 0x00, 0x00, 0x45, 0x48, 0xB4, 0x98, 0x80, 0x13, 0x00, 0x00,
	    0x45, 0x50, 0x2D, 0x00, 0x20, 0x11, 0x00, 0x00, 0x45, 0x5C, 0xB4, 0x98, 0x80, 0x13, 0x00, 0x00, 0x45, 0xF8,
	    0x2C, 0x01, 0x30, 0x0F, 0x00, 0x00, 0x46, 0x08, 0x0F, 0x00, 0x01, 0x0B, 0x00, 0x00, 0x46, 0x0C, 0x2C, 0x81,
	    0x28, 0x0F, 0x00, 0x00, 0x46, 0x1C, 0x0F, 0x00, 0x01, 0x0B, 0x00, 0x00, 0x4A, 0xEC, 0x2C, 0x00, 0x70, 0x03,
	    0x00, 0x00, 0x4B, 0x00, 0x2C, 0x80, 0x38, 0x03, 0x00, 0x00, 0x00, 0xFF, 0x00, 0x00, 0x00, 0xFF, 0x00, 0x00,
	    0x48, 0x5C, 0x2C, 0x00, 0x00, 0x0F, 0x00, 0x00, 0x00, 0xFF, 0x00, 0x00, 0x00, 0xFF, 0x00, 0x00, 0x37, 0xB0,
	    0x3F, 0x59, 0x99, 0x9A, 0x00, 0x00, 0x37, 0xCC, 0x42, 0xAA, 0x00, 0x00, 0x00, 0x00, 0x55, 0x20, 0x87, 0x11,
	    0x80, 0x13, 0x00, 0x00, 0x00, 0xFF, 0x00, 0x00, 0x00, 0xFF, 0x00, 0x00, 0x3B, 0x8C, 0x44, 0x0C, 0x00, 0x00,
	    0x00, 0x00, 0x3D, 0x0C, 0x44, 0x0C, 0x00, 0x00, 0x00, 0x00, 0x00, 0xFF, 0x00, 0x00, 0x00, 0xFF, 0x00, 0x00,
	    0x50, 0xE4, 0xB4, 0x99, 0x00, 0x13, 0x00, 0x00, 0x50, 0xF8, 0xB4, 0x99, 0x00, 0x13, 0x00, 0x00, 0x00, 0xFF,
	    0x00, 0x00, 0x00, 0xFF, 0x00, 0x00, 0x00, 0xFF, 0x00, 0x00, 0x4E, 0xB0, 0x02, 0xBC, 0xFF, 0x38, 0x00, 0x00,
	    0x4E, 0xBC, 0x14, 0x00, 0x01, 0x23, 0x00, 0x00, 0x4E, 0xC4, 0x03, 0x84, 0x01, 0xF4, 0x00, 0x00, 0x4E, 0xD0,
	    0x14, 0x00, 0x01, 0x23, 0x00, 0x00, 0x4E, 0xD8, 0x04, 0x4C, 0x04, 0xB0, 0x00, 0x00, 0x4E, 0xE4, 0x14, 0x00,
	    0x01, 0x23, 0x00, 0x00, 0x50, 0x5C, 0x2C, 0x00, 0x68, 0x15, 0x00, 0x00, 0x50, 0x6C, 0x14, 0x08, 0x01, 0x23,
	    0x00, 0x00, 0x50, 0x70, 0x2C, 0x80, 0x60, 0x15, 0x00, 0x00, 0x50, 0x80, 0x14, 0x08, 0x01, 0x23, 0x00, 0x00,
	    0x50, 0x84, 0x2D, 0x00, 0x20, 0x15, 0x00, 0x00, 0x50, 0x94, 0x14, 0x08, 0x01, 0x23, 0x00, 0x00, 0x00, 0xFF,
	    0x00, 0x00, 0x00, 0xFF, 0xBA, 0x81, 0x00, 0x08, 0x80, 0x01, 0x00, 0xB4, 0x38, 0x21, 0x00, 0xB0, 0x7C, 0x08,
	    0x03, 0xA6, 0x3C, 0x60, 0x80, 0x3C, 0x60, 0x00, 0x00, 0x00, 0x00, 0x00, 0x00, 0x00, 0xC2, 0x2F, 0x9A, 0x3C,
	    0x00, 0x00, 0x00, 0x08, // #Common/PAL/Handlers/PAL Stock Icons.asm
	    0x88, 0x62, 0xF2, 0x34, 0x2C, 0x03, 0x00, 0x00, 0x41, 0x82, 0x00, 0x30, 0x48, 0x00, 0x00, 0x21, 0x7C, 0x88,
	    0x02, 0xA6, 0x80, 0x64, 0x00, 0x00, 0x90, 0x7D, 0x00, 0x2C, 0x90, 0x7D, 0x00, 0x30, 0x80, 0x64, 0x00, 0x04,
	    0x90, 0x7D, 0x00, 0x3C, 0x48, 0x00, 0x00, 0x10, 0x4E, 0x80, 0x00, 0x21, 0x3F, 0x59, 0x99, 0x9A, 0xC1, 0xA8,
	    0x00, 0x00, 0x80, 0x1D, 0x00, 0x14, 0x00, 0x00, 0x00, 0x00, 0xC2, 0x10, 0xFC, 0x44, 0x00, 0x00, 0x00,
	    0x04, // #Common/PAL/Handlers/DK
	          // Up B/Aerial Up B.asm
	    0x88, 0x82, 0xF2, 0x34, 0x2C, 0x04, 0x00, 0x00, 0x41, 0x82, 0x00, 0x10, 0x3C, 0x00, 0x80, 0x11, 0x60, 0x00,
	    0x00, 0x74, 0x48, 0x00, 0x00, 0x08, 0x38, 0x03, 0xD7, 0x74, 0x00, 0x00, 0x00, 0x00, 0xC2, 0x10, 0xFB, 0x64,
	    0x00, 0x00, 0x00, 0x04, // #Common/PAL/Handlers/DK Up B/Grounded
	                            // Up B.asm
	    0x88, 0x82, 0xF2, 0x34, 0x2C, 0x04, 0x00, 0x00, 0x41, 0x82, 0x00, 0x10, 0x3C, 0x00, 0x80, 0x11, 0x60, 0x00,
	    0x00, 0x74, 0x48, 0x00, 0x00, 0x08, 0x38, 0x03, 0xD7, 0x74, 0x00, 0x00, 0x00, 0x00, 0xFF, 0x00, 0x00, 0x00,
	    0x00, 0x00, 0x00, 0x00 // Termination sequence
	};

	static std::unordered_map<u32, bool> staticBlacklist = {
	    {0x8008d698, true}, // Recording/GetLCancelStatus/GetLCancelStatus.asm
	    {0x8006c324, true}, // Recording/GetLCancelStatus/ResetLCancelStatus.asm
	    {0x800679bc, true}, // Recording/ExtendPlayerBlock.asm
	    {0x802fef88, true}, // Recording/FlushFrameBuffer.asm
	    {0x80005604, true}, // Recording/IsVSMode.asm
	    {0x8016d30c, true}, // Recording/SendGameEnd.asm
	    {0x8016e74c, true}, // Recording/SendGameInfo.asm
	    {0x8006c5d8, true}, // Recording/SendGamePostFrame.asm
	    {0x8006b0dc, true}, // Recording/SendGamePreFrame.asm
	    {0x803219ec, true}, // 3.4.0: Recording/FlushFrameBuffer.asm (Have to keep old ones for backward compatibility)
	    {0x8006da34, true}, // 3.4.0: Recording/SendGamePostFrame.asm
	    {0x8016d884, true}, // 3.7.0: Recording/SendGameEnd.asm

	    {0x8021aae4, true}, // Binary/FasterMeleeSettings/DisableFdTransitions.bin
	    {0x801cbb90, true}, // Binary/FasterMeleeSettings/LaglessFod.bin
	    {0x801CC8AC, true}, // Binary/FasterMeleeSettings/LaglessFod.bin
	    {0x801CBE9C, true}, // Binary/FasterMeleeSettings/LaglessFod.bin
	    {0x801CBEF0, true}, // Binary/FasterMeleeSettings/LaglessFod.bin
	    {0x801CBF54, true}, // Binary/FasterMeleeSettings/LaglessFod.bin
	    {0x80390838, true}, // Binary/FasterMeleeSettings/LaglessFod.bin
	    {0x801CD250, true}, // Binary/FasterMeleeSettings/LaglessFod.bin
	    {0x801CCDCC, true}, // Binary/FasterMeleeSettings/LaglessFod.bin
	    {0x801C26B0, true}, // Binary/FasterMeleeSettings/RandomStageMusic.bin
	    {0x803761ec, true}, // Binary/NormalLagReduction.bin
	    {0x800198a4, true}, // Binary/PerformanceLagReduction.bin
	    {0x80019620, true}, // Binary/PerformanceLagReduction.bin
	    {0x801A5054, true}, // Binary/PerformanceLagReduction.bin
	    {0x80397878, true}, // Binary/OsReportPrintOnCrash.bin
	    {0x801A4DA0, true}, // Binary/LagReduction/PD.bin
	    {0x801A4DB4, true}, // Binary/LagReduction/PD.bin
	    {0x80019860, true}, // Binary/LagReduction/PD.bin
	    {0x801A4C24, true}, // Binary/LagReduction/PD+VB.bin
	    {0x8001985C, true}, // Binary/LagReduction/PD+VB.bin
	    {0x80019860, true}, // Binary/LagReduction/PD+VB.bin
	    {0x80376200, true}, // Binary/LagReduction/PD+VB.bin
	    {0x801A5018, true}, // Binary/LagReduction/PD+VB.bin
	    {0x80218D68, true}, // Binary/LagReduction/PD+VB.bin
	    {0x8016E9AC, true}, // Binary/Force2PCenterHud.bin
	    {0x80030E44, true}, // Binary/DisableScreenShake.bin

	    {0x800055f0, true}, // Common/EXITransferBuffer.asm
	    {0x800055f8, true}, // Common/GetIsFollower.asm
	    {0x800055fc, true}, // Common/Gecko/ProcessCodeList.asm
	    {0x8016d294, true}, // Common/IncrementFrameIndex.asm

	    {0x801a5b14, true}, // External/Salty Runback/Salty Runback.asm
	    {0x801a4570, true}, // External/LagReduction/ForceHD/480pDeflickerOff.asm
	    {0x802fccd8, true}, // External/Hide Nametag When Invisible/Hide Nametag When Invisible.asm

	    {0x804ddb30,
	     true}, // External/Widescreen/Adjust Offscreen Scissor/Fix Bubble Positions/Adjust Corner Value 1.asm
	    {0x804ddb34,
	     true}, // External/Widescreen/Adjust Offscreen Scissor/Fix Bubble Positions/Adjust Corner Value 2.asm
	    {0x804ddb2c, true}, // External/Widescreen/Adjust Offscreen Scissor/Fix Bubble Positions/Extend Negative
	                        // Vertical Bound.asm
	    {0x804ddb28, true}, // External/Widescreen/Adjust Offscreen Scissor/Fix Bubble Positions/Extend Positive
	                        // Vertical Bound.asm
	    {0x804ddb4c, true}, // External/Widescreen/Adjust Offscreen Scissor/Fix Bubble Positions/Widen Bubble Region.asm
	    {0x804ddb58, true}, // External/Widescreen/Adjust Offscreen Scissor/Adjust Bubble Zoom.asm
	    {0x80086b24, true}, // External/Widescreen/Adjust Offscreen Scissor/Draw High Poly Models.asm
	    {0x80030C7C, true}, // External/Widescreen/Adjust Offscreen Scissor/Left Camera Bound.asm
	    {0x80030C88, true}, // External/Widescreen/Adjust Offscreen Scissor/Right Camera Bound.asm
	    {0x802fcfc4, true}, // External/Widescreen/Nametag Fixes/Adjust Nametag Background X Scale.asm
	    {0x804ddb84, true}, // External/Widescreen/Nametag Fixes/Adjust Nametag Text X Scale.asm
	    {0x803BB05C, true}, // External/Widescreen/Fix Screen Flash.asm
	    {0x8036A4A8, true}, // External/Widescreen/Overwrite CObj Values.asm
	    {0x800C0148, true}, // External/FlashRedFailedLCancel/ChangeColor.asm
	    {0x8008D690, true}, // External/FlashRedFailedLCancel/TriggerColor.asm

	    {0x801A4DB4, true}, // Online/Core/ForceEngineOnRollback.asm
	    {0x8016D310, true}, // Online/Core/HandleLRAS.asm
	    {0x8034DED8, true}, // Online/Core/HandleRumble.asm
	    {0x8016E748, true}, // Online/Core/InitOnlinePlay.asm
	    {0x8016e904, true}, // Online/Core/InitPause.asm
	    {0x801a5014, true}, // Online/Core/LoopEngineForRollback.asm
	    {0x801a4de4, true}, // Online/Core/StartEngineLoop.asm
	    {0x80376A28, true}, // Online/Core/TriggerSendInput.asm
	    {0x801a4cb4, true}, // Online/Core/EXIFileLoad/AllocBuffer.asm
	    {0x800163fc, true}, // Online/Core/EXIFileLoad/GetFileSize.asm
	    {0x800166b8, true}, // Online/Core/EXIFileLoad/TransferFile.asm
	    {0x80019260, true}, // Online/Core/Hacks/ForceNoDiskCrash.asm
	    {0x80376304, true}, // Online/Core/Hacks/ForceNoVideoAssert.asm
	    {0x80321d70, true}, // Online/Core/Hacks/PreventCharacterCrowdChants.asm
	    {0x80019608, true}, // Online/Core/Hacks/PreventPadAlarmDuringRollback.asm
	    {0x8038D224, true}, // Online/Core/Sound/AssignSoundInstanceId.asm
	    {0x80088224, true}, // Online/Core/Sound/NoDestroyVoice.asm
	    {0x800882B0, true}, // Online/Core/Sound/NoDestroyVoice2.asm
	    {0x8038D0B0, true}, // Online/Core/Sound/PreventDuplicateSounds.asm
	    {0x803775b8, true}, // Online/Logging/LogInputOnCopy.asm
	    {0x8016e9b4, true}, // Online/Menus/InGame/InitInGame.asm
	    {0x80185050, true}, // Online/Menus/VSScreen/HideStageDisplay/PreventEarlyR3Overwrite.asm
	    {0x80184b1c, true}, // Online/Menus/VSScreen/HideStageText/SkipStageNumberShow.asm
	    {0x801A45BC, true}, // Online/Slippi Online Scene/main.asm
	    {0x801a45b8, true}, // Online/Slippi Online Scene/main.asm (https://bit.ly/3kxohf4)
	    {0x801BFA20, true}, // Online/Slippi Online Scene/boot.asm
	    {0x800cc818, true}, // External/GreenDuringWait/fall.asm
	    {0x8008a478, true}, // External/GreenDuringWait/wait.asm

	    {0x802f6690, true}, // HUD Transparency v1.1 (https://smashboards.com/threads/transparent-hud-v1-1.508509/)
	    {0x802F71E0, true}, // Smaller "Ready, GO!" (https://smashboards.com/threads/smaller-ready-go.509740/)
	};

	std::unordered_map<u32, bool> blacklist;
	blacklist.insert(staticBlacklist.begin(), staticBlacklist.end());

	auto replayCommSettings = g_replayComm->getSettings();
	if (replayCommSettings.rollbackDisplayMethod == "off")
	{
		// Some codes should only be blacklisted when not displaying rollbacks, these are codes
		// that are required for things to not break when using Slippi savestates. Perhaps this
		// should be handled by actually applying these codes in the playback ASM instead? not sure
		blacklist[0x8038add0] = true; // Online/Core/PreventFileAlarms/PreventMusicAlarm.asm
		blacklist[0x80023FFC] = true; // Online/Core/PreventFileAlarms/MuteMusic.asm
	}

	geckoList.clear();

	Slippi::GameSettings *settings = m_current_game->GetSettings();
	if (settings->geckoCodes.empty())
	{
		geckoList = defaultCodeList;
		return;
	}

	std::vector<u8> source = settings->geckoCodes;
	INFO_LOG(SLIPPI, "Booting codes with source size: %d", source.size());

	int idx = 0;
	while (idx < source.size())
	{
		u8 codeType = source[idx] & 0xFE;
		u32 address = source[idx] << 24 | source[idx + 1] << 16 | source[idx + 2] << 8 | source[idx + 3];
		address = (address & 0x01FFFFFF) | 0x80000000;

		u32 codeOffset = 8; // Default code offset. Most codes are this length
		switch (codeType)
		{
		case 0xC0:
		case 0xC2:
		{
			u32 lineCount = source[idx + 4] << 24 | source[idx + 5] << 16 | source[idx + 6] << 8 | source[idx + 7];
			codeOffset = 8 + (lineCount * 8);
			break;
		}
		case 0x08:
			codeOffset = 16;
			break;
		case 0x06:
		{
			u32 byteLen = source[idx + 4] << 24 | source[idx + 5] << 16 | source[idx + 6] << 8 | source[idx + 7];
			codeOffset = 8 + ((byteLen + 7) & 0xFFFFFFF8); // Round up to next 8 bytes and add the first 8 bytes
			break;
		}
		}

		idx += codeOffset;

		// If this address is blacklisted, we don't add it to what we will send to game
		if (blacklist.count(address))
			continue;

		INFO_LOG(SLIPPI, "Codetype [%x] Inserting section: %d - %d (%x, %d)", codeType, idx - codeOffset, idx, address,
		         codeOffset);

		// If not blacklisted, add code to return vector
		geckoList.insert(geckoList.end(), source.begin() + (idx - codeOffset), source.begin() + idx);
	}

	// Add the termination sequence
	geckoList.insert(geckoList.end(), {0xFF, 0x00, 0x00, 0x00, 0x00, 0x00, 0x00, 0x00});
}

void CEXISlippi::prepareCharacterFrameData(Slippi::FrameData *frame, u8 port, u8 isFollower)
{
	std::unordered_map<uint8_t, Slippi::PlayerFrameData> source;
	source = isFollower ? frame->followers : frame->players;

	// This must be updated if new data is added
	int characterDataLen = 49;

	// Check if player exists
	if (!source.count(port))
	{
		// If player does not exist, insert blank section
		m_read_queue.insert(m_read_queue.end(), characterDataLen, 0);
		return;
	}

	// Get data for this player
	Slippi::PlayerFrameData data = source[port];

	// log << frameIndex << "\t" << port << "\t" << data.locationX << "\t" << data.locationY << "\t" <<
	// data.animation
	// << "\n";

	// WARN_LOG(EXPANSIONINTERFACE, "[Frame %d] [Player %d] Positions: %f | %f", frameIndex, port, data.locationX,
	// data.locationY);

	// Add all of the inputs in order
	appendWordToBuffer(&m_read_queue, data.randomSeed);
	appendWordToBuffer(&m_read_queue, *(u32 *)&data.joystickX);
	appendWordToBuffer(&m_read_queue, *(u32 *)&data.joystickY);
	appendWordToBuffer(&m_read_queue, *(u32 *)&data.cstickX);
	appendWordToBuffer(&m_read_queue, *(u32 *)&data.cstickY);
	appendWordToBuffer(&m_read_queue, *(u32 *)&data.trigger);
	appendWordToBuffer(&m_read_queue, data.buttons);
	appendWordToBuffer(&m_read_queue, *(u32 *)&data.locationX);
	appendWordToBuffer(&m_read_queue, *(u32 *)&data.locationY);
	appendWordToBuffer(&m_read_queue, *(u32 *)&data.facingDirection);
	appendWordToBuffer(&m_read_queue, (u32)data.animation);
	m_read_queue.push_back(data.joystickXRaw);
	appendWordToBuffer(&m_read_queue, *(u32 *)&data.percent);
	// NOTE TO DEV: If you add data here, make sure to increase the size above
}

bool CEXISlippi::checkFrameFullyFetched(s32 frameIndex)
{
	auto doesFrameExist = m_current_game->DoesFrameExist(frameIndex);
	if (!doesFrameExist)
		return false;

	Slippi::FrameData *frame = m_current_game->GetFrame(frameIndex);

	version::Semver200_version lastFinalizedVersion("3.7.0");
	version::Semver200_version currentVersion(m_current_game->GetVersionString());

	bool frameIsFinalized = true;
	if (currentVersion >= lastFinalizedVersion)
	{
		// If latest finalized frame should exist, check it as well. This will prevent us
		// from loading a non-committed frame when mirroring a rollback game
		frameIsFinalized = m_current_game->GetLastFinalizedFrame() >= frameIndex;
	}

	// This flag is set to true after a post frame update has been received. At that point
	// we know we have received all of the input data for the frame
	return frame->inputsFullyFetched && frameIsFinalized;
}

void CEXISlippi::prepareFrameData(u8 *payload)
{
	// Since we are prepping new data, clear any existing data
	m_read_queue.clear();

	if (!m_current_game)
	{
		// Do nothing if we don't have a game loaded
		return;
	}

	// Parse input
	s32 frameIndex = payload[0] << 24 | payload[1] << 16 | payload[2] << 8 | payload[3];

	// If loading from queue, move on to the next replay if we have past endFrame
	auto watchSettings = g_replayComm->current;
#ifdef IS_PLAYBACK
	if (shouldOutput && !outputCurrentFrame && frameIndex >= watchSettings.startFrame)
		outputCurrentFrame = true;
	if (shouldOutput && outputCurrentFrame)
	{
		std::cout << "[CURRENT_FRAME] " << frameIndex << std::endl;
		if (frameIndex >= watchSettings.endFrame)
			outputCurrentFrame = false;
	}
#endif
	if (frameIndex > watchSettings.endFrame)
	{
		INFO_LOG(SLIPPI, "Killing game because we are past endFrame");
		m_read_queue.push_back(FRAME_RESP_TERMINATE);
		return;
	}

	// If a new replay should be played, terminate the current game
	auto isNewReplay = g_replayComm->isNewReplay();
	if (isNewReplay)
	{
		m_read_queue.push_back(FRAME_RESP_TERMINATE);
		return;
	}

	auto isProcessingComplete = m_current_game->IsProcessingComplete();
	// Wait until frame exists in our data before reading it. We also wait until
	// next frame has been found to ensure we have actually received all of the
	// data from this frame. Don't wait until next frame is processing is complete
	// (this is the last frame, in that case)
	auto isFrameFound = m_current_game->DoesFrameExist(frameIndex);
	g_playbackStatus->latestFrame = m_current_game->GetLatestIndex();
	auto isFrameComplete = checkFrameFullyFetched(frameIndex);
	auto isFrameReady = isFrameFound && (isProcessingComplete || isFrameComplete);

	// If there is a startFrame configured, manage the fast-forward flag
	if (watchSettings.startFrame > Slippi::GAME_FIRST_FRAME)
	{
		if (frameIndex < watchSettings.startFrame)
		{
			g_playbackStatus->setHardFFW(true);
		}
		else if (frameIndex == watchSettings.startFrame)
		{
			// TODO: This might disable fast forward on first frame when we dont want to?
			g_playbackStatus->setHardFFW(false);
		}
	}

	auto commSettings = g_replayComm->getSettings();
	if (commSettings.rollbackDisplayMethod == "normal")
	{
		auto nextFrame = m_current_game->GetFrameAt(frameSeqIdx);
		bool shouldHardFFW = nextFrame && nextFrame->frame <= g_playbackStatus->currentPlaybackFrame;
		g_playbackStatus->setHardFFW(shouldHardFFW);

		if (nextFrame)
		{
			// This feels jank but without this g_playbackStatus ends up getting updated to
			// a value beyond the frame that actually gets played causes too much FFW
			frameIndex = nextFrame->frame;
		}
	}

	// If RealTimeMode is enabled, let's trigger fast forwarding under certain conditions
	auto isFarBehind = g_playbackStatus->latestFrame - frameIndex > 2;
	auto isVeryFarBehind = g_playbackStatus->latestFrame - frameIndex > 25;
	if (isFarBehind && commSettings.mode == "mirror" && commSettings.isRealTimeMode)
	{
		g_playbackStatus->isSoftFFW = true;

		// Once isHardFFW has been turned on, do not turn it off with this condition, should
		// hard FFW to the latest point
		if (!g_playbackStatus->isHardFFW)
			g_playbackStatus->isHardFFW = isVeryFarBehind;
	}

	if (g_playbackStatus->latestFrame == frameIndex)
	{
		// The reason to disable fast forwarding here is in hopes
		// of disabling it on the last frame that we have actually received.
		// Doing this will allow the rendering logic to run to display the
		// last frame instead of the frame previous to fast forwarding.
		// Not sure if this fully works with partial frames
		g_playbackStatus->isSoftFFW = false;
		g_playbackStatus->setHardFFW(false);
	}

	bool shouldFFW = g_playbackStatus->shouldFFWFrame(frameIndex);
	u8 requestResultCode = shouldFFW ? FRAME_RESP_FASTFORWARD : FRAME_RESP_CONTINUE;
	if (!isFrameReady)
	{
		// If processing is complete, the game has terminated early. Tell our playback
		// to end the game as well.
		auto shouldTerminateGame = isProcessingComplete;
		requestResultCode = shouldTerminateGame ? FRAME_RESP_TERMINATE : FRAME_RESP_WAIT;
		m_read_queue.push_back(requestResultCode);

		// Disable fast forward here too... this shouldn't be necessary but better
		// safe than sorry I guess
		g_playbackStatus->isSoftFFW = false;
		g_playbackStatus->setHardFFW(false);

		if (requestResultCode == FRAME_RESP_TERMINATE)
		{
			ERROR_LOG(EXPANSIONINTERFACE, "Game should terminate on frame %d [%X]", frameIndex, frameIndex);
		}

		return;
	}

	u8 rollbackCode = 0; // 0 = not rollback, 1 = rollback, perhaps other options in the future?

	// Increment frame index if greater
	if (frameIndex > g_playbackStatus->currentPlaybackFrame)
	{
		g_playbackStatus->currentPlaybackFrame = frameIndex;
	}
	else if (commSettings.rollbackDisplayMethod != "off")
	{
		rollbackCode = 1;
	}

	// WARN_LOG(EXPANSIONINTERFACE, "[Frame %d] Playback current behind by: %d frames.", frameIndex,
	//        g_playbackStatus->latestFrame - frameIndex);

	// Keep track of last FFW frame, used for soft FFW's
	if (shouldFFW)
	{
		WARN_LOG(EXPANSIONINTERFACE, "[Frame %d] FFW frame, behind by: %d frames.", frameIndex,
		         g_playbackStatus->latestFrame - frameIndex);
		g_playbackStatus->lastFFWFrame = frameIndex;
	}

	// Return success code
	m_read_queue.push_back(requestResultCode);

	// Get frame
	Slippi::FrameData *frame = m_current_game->GetFrame(frameIndex);
	if (commSettings.rollbackDisplayMethod != "off")
	{
		auto previousFrame = m_current_game->GetFrameAt(frameSeqIdx - 1);
		frame = m_current_game->GetFrameAt(frameSeqIdx);

		*(s32 *)(&playbackSavestatePayload[0]) = Common::swap32(frame->frame);

		if (previousFrame && frame->frame <= previousFrame->frame)
		{
			// Here we should load a savestate
			handleLoadSavestate(&playbackSavestatePayload[0]);
		}

		// Here we should save a savestate
		handleCaptureSavestate(&playbackSavestatePayload[0]);

		frameSeqIdx += 1;
	}

	// For normal replays, modify slippi seek/playback data as needed
	// TODO: maybe handle other modes too?
	if (commSettings.mode == "normal" || commSettings.mode == "queue")
	{
		g_playbackStatus->prepareSlippiPlayback(frame->frame);
	}

	// Push RB code
	m_read_queue.push_back(rollbackCode);

	// Add frame rng seed to be restored at priority 0
	u8 rngResult = frame->randomSeedExists ? 1 : 0;
	m_read_queue.push_back(rngResult);
	appendWordToBuffer(&m_read_queue, *(u32 *)&frame->randomSeed);

	// Add frame data for every character
	for (u8 port = 0; port < 4; port++)
	{
		prepareCharacterFrameData(frame, port, 0);
		prepareCharacterFrameData(frame, port, 1);
	}
}

void CEXISlippi::prepareIsStockSteal(u8 *payload)
{
	// Since we are prepping new data, clear any existing data
	m_read_queue.clear();

	if (!m_current_game)
	{
		// Do nothing if we don't have a game loaded
		return;
	}

	// Parse args
	s32 frameIndex = payload[0] << 24 | payload[1] << 16 | payload[2] << 8 | payload[3];
	u8 playerIndex = payload[4];

	// I'm not sure checking for the frame should be necessary. Theoretically this
	// should get called after the frame request so the frame should already exist
	auto isFrameFound = m_current_game->DoesFrameExist(frameIndex);
	if (!isFrameFound)
	{
		m_read_queue.push_back(0);
		return;
	}

	// Load the data from this frame into the read buffer
	Slippi::FrameData *frame = m_current_game->GetFrame(frameIndex);
	auto players = frame->players;

	u8 playerIsBack = players.count(playerIndex) ? 1 : 0;
	m_read_queue.push_back(playerIsBack);
}

void CEXISlippi::prepareIsFileReady()
{
	m_read_queue.clear();

	auto isNewReplay = g_replayComm->isNewReplay();
	if (!isNewReplay)
	{
		g_replayComm->nextReplay();
		m_read_queue.push_back(0);
		return;
	}

	// Attempt to load game if there is a new replay file
	// this can come pack falsy if the replay file does not exist
	m_current_game = g_replayComm->loadGame();
	if (!m_current_game)
	{
		// Do not start if replay file doesn't exist
		// TODO: maybe display error message?
		INFO_LOG(SLIPPI, "EXI_DeviceSlippi.cpp: Replay file does not exist?");
		m_read_queue.push_back(0);
		return;
	}
#ifdef IS_PLAYBACK
	if (shouldOutput)
	{
		auto lastFrame = m_current_game->GetLatestIndex();
		auto gameEndMethod = m_current_game->getGameEndMethod();
		auto watchSettings = g_replayComm->current;
		auto replayCommSettings = g_replayComm->getSettings();
		std::cout << "[FILE_PATH] " << watchSettings.path << std::endl;
		if (gameEndMethod == 0 || gameEndMethod == 7)
			std::cout << "[LRAS]" << std::endl;
		std::cout << "[PLAYBACK_START_FRAME] " << watchSettings.startFrame << std::endl;
		std::cout << "[GAME_END_FRAME] " << lastFrame << std::endl;
		std::cout << "[PLAYBACK_END_FRAME] " << watchSettings.endFrame << std::endl;
	}
#endif
	INFO_LOG(SLIPPI, "EXI_DeviceSlippi.cpp: Replay file loaded successfully!?");

	// Clear playback control related vars
	g_playbackStatus->resetPlayback();

	// Start the playback!
	m_read_queue.push_back(1);
}

// The original reason for this was to avoid crashes when people disconnected during CSS/VSS Screens, causing that
// slippi_netplay got set to null on it's own thread and then the instance of the ExiDevice would crash while performing
// a method that was that used it.
// Maybe someone smart can fix that logic instead of this monkey patch.
bool CEXISlippi::isDisconnected()
{
	if (!slippi_netplay)
		return true;

<<<<<<< HEAD
	// TODO: Figure out why connection status is not "CONNECTED" while initializing a match and coming back to CSS,
	// err back into dumb return false until then.
	return false;

	//	auto status = slippi_netplay->GetSlippiConnectStatus();
	//	return status != SlippiNetplayClient::SlippiConnectStatus::NET_CONNECT_STATUS_CONNECTED &&
	//        status != SlippiNetplayClient::SlippiConnectStatus::NET_CONNECT_STATUS_INITIATED;
=======
	auto status = slippi_netplay->GetSlippiConnectStatus();
	return status != SlippiNetplayClient::SlippiConnectStatus::NET_CONNECT_STATUS_CONNECTED;
>>>>>>> f4d1b4da
}

static int tempTestCount = 0;
void CEXISlippi::handleOnlineInputs(u8 *payload)
{
	m_read_queue.clear();

	int32_t frame = payload[0] << 24 | payload[1] << 16 | payload[2] << 8 | payload[3];

	if (frame == 1)
	{
		availableSavestates.clear();
		activeSavestates.clear();

		// Prepare savestates for online play
		for (int i = 0; i < ROLLBACK_MAX_FRAMES; i++)
		{
			availableSavestates.push_back(std::make_unique<SlippiSavestate>());
		}

		// Reset stall counter
		isConnectionStalled = false;
		stallFrameCount = 0;

		// Reset character selections as they are no longer needed
		localSelections.Reset();
		slippi_netplay->StartSlippiGame();
	}

	if (isDisconnected())
	{
		auto status = slippi_netplay->GetSlippiConnectStatus();
		m_read_queue.push_back(3); // Indicate we disconnected
		return;
	}

	if (shouldSkipOnlineFrame(frame))
	{
		// Send inputs that have not yet been acked
		slippi_netplay->SendSlippiPad(nullptr);
		m_read_queue.push_back(2);
		return;
	}

	handleSendInputs(payload);
	prepareOpponentInputs(payload);
}

bool CEXISlippi::shouldSkipOnlineFrame(s32 frame)
{
	auto status = slippi_netplay->GetSlippiConnectStatus();
	bool connectionFailed = status == SlippiNetplayClient::SlippiConnectStatus::NET_CONNECT_STATUS_FAILED;
	bool connectionDisconnected = status == SlippiNetplayClient::SlippiConnectStatus::NET_CONNECT_STATUS_DISCONNECTED;
	if (connectionFailed || connectionDisconnected)
	{
		// If connection failed just continue the game
		return false;
	}

	if (isConnectionStalled)
	{
		return false;
	}

	// Return true if we are too far ahead for rollback. ROLLBACK_MAX_FRAMES is the number of frames
	// we can receive for the opponent at one time and is our "look-ahead" limit
	int32_t latestRemoteFrame = slippi_netplay->GetSlippiLatestRemoteFrame();
	if (frame - latestRemoteFrame >= ROLLBACK_MAX_FRAMES)
	{
		stallFrameCount++;
		if (stallFrameCount > 60 * 7)
		{
			// 7 second stall will disconnect game
			isConnectionStalled = true;
		}

		WARN_LOG(SLIPPI_ONLINE, "Halting for one frame due to rollback limit (frame: %d | latest: %d)...", frame,
		         latestRemoteFrame);
		return true;
	}

	stallFrameCount = 0;

	// Return true if we are over 60% of a frame ahead of our opponent. Currently limiting how
	// often this happens because I'm worried about jittery data causing a lot of unneccesary delays.
	// Only skip once for a given frame because our time detection method doesn't take into consideration
	// waiting for a frame. Also it's less jarring and it happens often enough that it will smoothly
	// get to the right place
	auto isTimeSyncFrame = frame % SLIPPI_ONLINE_LOCKSTEP_INTERVAL; // Only time sync every 30 frames
	if (isTimeSyncFrame == 0 && !isCurrentlySkipping)
	{
		auto offsetUs = slippi_netplay->CalcTimeOffsetUs();
		INFO_LOG(SLIPPI_ONLINE, "[Frame %d] Offset is: %d us", frame, offsetUs);

		// TODO: figure out a better solution here for doubles?
		if (offsetUs > 10000)
		{
			isCurrentlySkipping = true;

			int maxSkipFrames = frame <= 120 ? 5 : 1; // On early frames, support skipping more frames
			framesToSkip = ((offsetUs - 10000) / 16683) + 1;
			framesToSkip = framesToSkip > maxSkipFrames ? maxSkipFrames : framesToSkip; // Only skip 5 frames max

			WARN_LOG(SLIPPI_ONLINE, "Halting on frame %d due to time sync. Offset: %d us. Frames: %d...", frame,
			         offsetUs, framesToSkip);
		}
	}

	// Handle the skipped frames
	if (framesToSkip > 0)
	{
		// If ahead by 60% of a frame, stall. I opted to use 60% instead of half a frame
		// because I was worried about two systems continuously stalling for each other
		framesToSkip = framesToSkip - 1;
		return true;
	}

	isCurrentlySkipping = false;

	return false;
}

void CEXISlippi::handleSendInputs(u8 *payload)
{
	if (isConnectionStalled)
		return;

	int32_t frame = payload[0] << 24 | payload[1] << 16 | payload[2] << 8 | payload[3];
	u8 delay = payload[4];

	// On the first frame sent, we need to queue up empty dummy pads for as many
	//	frames as we have delay
	if (frame == 1)
	{
		for (int i = 1; i <= delay; i++)
		{
			auto empty = std::make_unique<SlippiPad>(i);
			slippi_netplay->SendSlippiPad(std::move(empty));
		}
	}

	auto pad = std::make_unique<SlippiPad>(frame + delay, &payload[5]);

	slippi_netplay->SendSlippiPad(std::move(pad));
}

void CEXISlippi::prepareOpponentInputs(u8 *payload)
{
	m_read_queue.clear();

	u8 frameResult = 1; // Indicates to continue frame

	auto state = slippi_netplay->GetSlippiConnectStatus();
	if (state != SlippiNetplayClient::SlippiConnectStatus::NET_CONNECT_STATUS_CONNECTED || isConnectionStalled)
	{
		frameResult = 3; // Indicates we have disconnected
	}

	m_read_queue.push_back(frameResult); // Indicate a continue frame

	u8 remotePlayerCount = matchmaking->RemotePlayerCount();
	m_read_queue.push_back(remotePlayerCount); // Indicate the number of remote players

	int32_t frame = payload[0] << 24 | payload[1] << 16 | payload[2] << 8 | payload[3];

	std::unique_ptr<SlippiRemotePadOutput> results[SLIPPI_REMOTE_PLAYER_MAX];
	int offset[SLIPPI_REMOTE_PLAYER_MAX];
	INFO_LOG(SLIPPI_ONLINE, "Preparing pad data for frame %d", frame);

	// Get pad data for each remote player and write each of their latest frame nums to the buf
	for (int i = 0; i < remotePlayerCount; i++)
	{
		results[i] = slippi_netplay->GetSlippiRemotePad(frame, i);

		// determine offset from which to copy data
		offset[i] = (results[i]->latestFrame - frame) * SLIPPI_PAD_FULL_SIZE;
		offset[i] = offset[i] < 0 ? 0 : offset[i];

		// add latest frame we are transfering to begining of return buf
		int32_t latestFrame = results[i]->latestFrame;
		if (latestFrame > frame)
			latestFrame = frame;
		appendWordToBuffer(&m_read_queue, *(u32 *)&latestFrame);
		// INFO_LOG(SLIPPI_ONLINE, "Sending frame num %d for pIdx %d (offset: %d)", latestFrame, i, offset[i]);
	}
	// Send the current frame for any unused player slots.
	for (int i = remotePlayerCount; i < SLIPPI_REMOTE_PLAYER_MAX; i++)
	{
		appendWordToBuffer(&m_read_queue, *(u32 *)&frame);
	}

	// copy pad data over
	for (int i = 0; i < SLIPPI_REMOTE_PLAYER_MAX; i++)
	{
		std::vector<u8> tx;

		// Get pad data if this remote player exists
		if (i < remotePlayerCount)
		{
			auto txStart = results[i]->data.begin() + offset[i];
			auto txEnd = results[i]->data.end();
			tx.insert(tx.end(), txStart, txEnd);
		}

		tx.resize(SLIPPI_PAD_FULL_SIZE * ROLLBACK_MAX_FRAMES, 0);

		m_read_queue.insert(m_read_queue.end(), tx.begin(), tx.end());
	}

	slippi_netplay->DropOldRemoteInputs(frame);

	// ERROR_LOG(SLIPPI_ONLINE, "EXI: [%d] %X %X %X %X %X %X %X %X", latestFrame, m_read_queue[5], m_read_queue[6],
	// m_read_queue[7], m_read_queue[8], m_read_queue[9], m_read_queue[10], m_read_queue[11], m_read_queue[12]);
}

void CEXISlippi::handleCaptureSavestate(u8 *payload)
{
#ifndef IS_PLAYBACK
	if (isDisconnected())
		return;
#endif

	s32 frame = payload[0] << 24 | payload[1] << 16 | payload[2] << 8 | payload[3];

	u64 startTime = Common::Timer::GetTimeUs();

	// Grab an available savestate
	std::unique_ptr<SlippiSavestate> ss;
	if (!availableSavestates.empty())
	{
		ss = std::move(availableSavestates.back());
		availableSavestates.pop_back();
	}
	else
	{
		// If there were no available savestates, use the oldest one
		auto it = activeSavestates.begin();
		ss = std::move(it->second);
		activeSavestates.erase(it->first);
	}

	// If there is already a savestate for this frame, remove it and add it to available
	if (activeSavestates.count(frame))
	{
		availableSavestates.push_back(std::move(activeSavestates[frame]));
		activeSavestates.erase(frame);
	}

	ss->Capture();
	activeSavestates[frame] = std::move(ss);

	u32 timeDiff = (u32)(Common::Timer::GetTimeUs() - startTime);
	INFO_LOG(SLIPPI_ONLINE, "SLIPPI ONLINE: Captured savestate for frame %d in: %f ms", frame,
	         ((double)timeDiff) / 1000);
}

void CEXISlippi::handleLoadSavestate(u8 *payload)
{
	s32 frame = payload[0] << 24 | payload[1] << 16 | payload[2] << 8 | payload[3];
	u32 *preserveArr = (u32 *)(&payload[4]);

	if (!activeSavestates.count(frame))
	{
		// This savestate does not exist... uhhh? What do we do?
		ERROR_LOG(SLIPPI_ONLINE, "SLIPPI ONLINE: Savestate for frame %d does not exist.", frame);
		return;
	}

	u64 startTime = Common::Timer::GetTimeUs();

	// Fetch preservation blocks
	std::vector<SlippiSavestate::PreserveBlock> blocks;

	// Get preservation blocks
	int idx = 0;
	while (Common::swap32(preserveArr[idx]) != 0)
	{
		SlippiSavestate::PreserveBlock p = {Common::swap32(preserveArr[idx]), Common::swap32(preserveArr[idx + 1])};
		blocks.push_back(p);
		idx += 2;
	}

	// Load savestate
	activeSavestates[frame]->Load(blocks);

	// Move all active savestates to available
	for (auto it = activeSavestates.begin(); it != activeSavestates.end(); ++it)
	{
		availableSavestates.push_back(std::move(it->second));
	}

	activeSavestates.clear();

	u32 timeDiff = (u32)(Common::Timer::GetTimeUs() - startTime);
	INFO_LOG(SLIPPI_ONLINE, "SLIPPI ONLINE: Loaded savestate for frame %d in: %f ms", frame, ((double)timeDiff) / 1000);
}

void CEXISlippi::startFindMatch(u8 *payload)
{
	SlippiMatchmaking::MatchSearchSettings search;
	search.mode = (SlippiMatchmaking::OnlinePlayMode)payload[0];

	std::string shiftJisCode;
	shiftJisCode.insert(shiftJisCode.begin(), &payload[1], &payload[1] + 18);
	shiftJisCode.erase(std::find(shiftJisCode.begin(), shiftJisCode.end(), 0x00), shiftJisCode.end());

	// TODO: Make this work so we dont have to pass shiftJis to mm server
	// search.connectCode = SHIFTJISToUTF8(shiftJisCode).c_str();
	search.connectCode = shiftJisCode;

	// Store this search so we know what was queued for
	lastSearch = search;

	// While we do have another condition that checks characters after being connected, it's nice to give
	// someone an early error before they even queue so that they wont enter the queue and make someone
	// else get force removed from queue and have to requeue
	auto directMode = SlippiMatchmaking::OnlinePlayMode::DIRECT;
	if (search.mode < directMode && localSelections.characterId >= 26)
	{
		forcedError = "The character you selected is not allowed in this mode";
		return;
	}

#ifndef LOCAL_TESTING
	if (!isEnetInitialized)
	{
		// Initialize enet
		auto res = enet_initialize();
		if (res < 0)
			ERROR_LOG(SLIPPI_ONLINE, "Failed to initialize enet res: %d", res);

		isEnetInitialized = true;
	}

	matchmaking->FindMatch(search);
#endif
}

void CEXISlippi::prepareOnlineMatchState()
{
	// This match block is a VS match with P1 Red Falco vs P2 Red Bowser vs P3 Young Link vs P4 Young Link
	// on Battlefield. The proper values will be overwritten
	static std::vector<u8> onlineMatchBlock = {
	    0x32, 0x01, 0x86, 0x4C, 0xC3, 0x00, 0x00, 0x00, 0x00, 0x00, 0x00, 0xFF, 0xFF, 0x6E, 0x00, 0x1F, 0x00, 0x00,
	    0x01, 0xE0, 0x00, 0x00, 0x00, 0x00, 0x00, 0x00, 0x00, 0x00, 0x00, 0x00, 0x00, 0x00, 0xFF, 0xFF, 0xFF, 0xFF,
	    0xFF, 0xFF, 0xFF, 0xFF, 0x00, 0x00, 0x00, 0x00, 0x3F, 0x80, 0x00, 0x00, 0x3F, 0x80, 0x00, 0x00, 0x3F, 0x80,
	    0x00, 0x00, 0x00, 0x00, 0x00, 0x00, 0x00, 0x00, 0x00, 0x00, 0x00, 0x00, 0x00, 0x00, 0x00, 0x00, 0x00, 0x00,
	    0x00, 0x00, 0x00, 0x00, 0x00, 0x00, 0x00, 0x00, 0x00, 0x00, 0x00, 0x00, 0x00, 0x00, 0x00, 0x00, 0x00, 0x00,
	    0x00, 0x00, 0x00, 0x00, 0x00, 0x00, 0x14, 0x00, 0x04, 0x01, 0x00, 0x00, 0x00, 0x00, 0x09, 0x00, 0x78, 0x00,
	    0xC0, 0x00, 0x04, 0x01, 0x00, 0x00, 0x00, 0x00, 0x00, 0x00, 0x00, 0x00, 0x3F, 0x80, 0x00, 0x00, 0x3F, 0x80,
	    0x00, 0x00, 0x3F, 0x80, 0x00, 0x00, 0x05, 0x00, 0x04, 0x01, 0x00, 0x01, 0x00, 0x00, 0x09, 0x00, 0x78, 0x00,
	    0xC0, 0x00, 0x04, 0x01, 0x00, 0x00, 0x00, 0x00, 0x00, 0x00, 0x00, 0x00, 0x3F, 0x80, 0x00, 0x00, 0x3F, 0x80,
	    0x00, 0x00, 0x3F, 0x80, 0x00, 0x00, 0x15, 0x03, 0x04, 0x00, 0x00, 0xFF, 0x00, 0x00, 0x09, 0x00, 0x78, 0x00,
	    0xC0, 0x00, 0x04, 0x01, 0x00, 0x00, 0x00, 0x00, 0x00, 0x00, 0x00, 0x00, 0x3F, 0x80, 0x00, 0x00, 0x3F, 0x80,
	    0x00, 0x00, 0x3F, 0x80, 0x00, 0x00, 0x15, 0x03, 0x04, 0x00, 0x00, 0xFF, 0x00, 0x00, 0x09, 0x00, 0x78, 0x00,
	    0xC0, 0x00, 0x04, 0x01, 0x00, 0x00, 0x00, 0x00, 0x00, 0x00, 0x00, 0x00, 0x3F, 0x80, 0x00, 0x00, 0x3F, 0x80,
	    0x00, 0x00, 0x3F, 0x80, 0x00, 0x00, 0x21, 0x03, 0x04, 0x00, 0x00, 0xFF, 0x00, 0x00, 0x09, 0x00, 0x78, 0x00,
	    0x40, 0x00, 0x04, 0x00, 0x00, 0x00, 0x00, 0x00, 0x00, 0x00, 0x00, 0x00, 0x3F, 0x80, 0x00, 0x00, 0x3F, 0x80,
	    0x00, 0x00, 0x3F, 0x80, 0x00, 0x00, 0x21, 0x03, 0x04, 0x00, 0x00, 0xFF, 0x00, 0x00, 0x09, 0x00, 0x78, 0x00,
	    0x40, 0x00, 0x04, 0x00, 0x00, 0x00, 0x00, 0x00, 0x00, 0x00, 0x00, 0x00, 0x3F, 0x80, 0x00, 0x00, 0x3F, 0x80,
	    0x00, 0x00, 0x3F, 0x80, 0x00, 0x00,
	};

	m_read_queue.clear();

	auto errorState = SlippiMatchmaking::ProcessState::ERROR_ENCOUNTERED;
	SlippiMatchmaking::ProcessState mmState = !forcedError.empty() ? errorState : matchmaking->GetMatchmakeState();

#ifdef LOCAL_TESTING
	if (localSelections.isCharacterSelected || isLocalConnected)
	{
		mmState = SlippiMatchmaking::ProcessState::CONNECTION_SUCCESS;
		isLocalConnected = true;
	}
#endif

	m_read_queue.push_back(mmState); // Matchmaking State

	u8 localPlayerReady = localSelections.isCharacterSelected;
	u8 remotePlayerReady = 0;
	u8 localPlayerIndex = matchmaking->LocalPlayerIndex();
	u8 remotePlayerIndex = 1;

	auto userInfo = user->GetUserInfo();

	if (mmState == SlippiMatchmaking::ProcessState::CONNECTION_SUCCESS)
	{
		if (!slippi_netplay)
		{
#ifdef LOCAL_TESTING
			slippi_netplay = std::make_unique<SlippiNetplayClient>(true);
#else
			slippi_netplay = matchmaking->GetNetplayClient();
#endif

			slippi_netplay->SetMatchSelections(localSelections);
		}

#ifdef LOCAL_TESTING
		bool isConnected = true;
#else
		auto status = slippi_netplay->GetSlippiConnectStatus();
		bool isConnected = status == SlippiNetplayClient::SlippiConnectStatus::NET_CONNECT_STATUS_CONNECTED;
#endif
		if (isConnected)
		{
			auto matchInfo = slippi_netplay->GetMatchInfo();
#ifdef LOCAL_TESTING
			remotePlayerReady = true;
#else
			remotePlayerReady = 1;
			u8 remotePlayerCount = matchmaking->RemotePlayerCount();
			for (int i = 0; i < remotePlayerCount; i++)
			{
				if (!matchInfo->remotePlayerSelections[i].isCharacterSelected)
				{
					remotePlayerReady = 0;
				}
			}

			if (remotePlayerCount == 1)
			{
				auto isDecider = slippi_netplay->IsDecider();
				localPlayerIndex = isDecider ? 0 : 1;
				remotePlayerIndex = isDecider ? 1 : 0;
			}
#endif
		}
		else
		{
#ifndef LOCAL_TESTING
			// If we get here, our opponent likely disconnected. Let's trigger a clean up
			handleConnectionCleanup();
			prepareOnlineMatchState(); // run again with new state
			return;
#endif
		}

		// Here we are connected, check to see if we should init play session
		if (!isPlaySessionActive)
		{
			std::vector<std::string> uids;

			auto mmPlayers = matchmaking->GetPlayerInfo();
			for (auto mmp : mmPlayers)
			{
				uids.push_back(mmp.uid);
			}

			gameReporter->StartNewSession(uids);

			isPlaySessionActive = true;
		}
	}
	else
	{
		slippi_netplay = nullptr;
	}

	u32 rngOffset = 0;
	std::string localPlayerName = "";
	std::string oppName = "";
	std::string p1Name = "";
	std::string p2Name = "";
	u8 chatMessageId = 0;
	u8 chatMessagePlayerIdx = 0;
	u8 sentChatMessageId = 0;

#ifdef LOCAL_TESTING
	localPlayerIndex = 0;
	chatMessageId = localChatMessageId;
	chatMessagePlayerIdx = 0;
	localChatMessageId = 0;
	// in CSS p1 is always current player and p2 is opponent
	localPlayerName = p1Name = "Player 1";
	oppName = p2Name = "Player 2";
#endif

	m_read_queue.push_back(localPlayerReady);  // Local player ready
	m_read_queue.push_back(remotePlayerReady); // Remote player ready
	m_read_queue.push_back(localPlayerIndex);  // Local player index
	m_read_queue.push_back(remotePlayerIndex); // Remote player index

<<<<<<< HEAD
	// Set chat message if any
	if (slippi_netplay)
	{
		auto remoteMessageSelection = slippi_netplay->GetSlippiRemoteChatMessage();
		chatMessageId = remoteMessageSelection.messageId;
		chatMessagePlayerIdx = remoteMessageSelection.playerIdx;
		sentChatMessageId = slippi_netplay->GetSlippiRemoteSentChatMessage();
		// in CSS p1 is always current player and p2 is opponent
		localPlayerName = p1Name = userInfo.displayName;
=======
	u32 rngOffset = 0;
	std::string p1Name = "";
	std::string p2Name = "";
	u8 chatMessageId = 0;
	u8 sentChatMessageId = 0;

#ifdef LOCAL_TESTING
	chatMessageId = localChatMessageId;
	localChatMessageId = 0;
	// in CSS p1 is always current player and p2 is opponent
	p1Name = "Player 1";
	p2Name = "Player 2";
#endif

	// Set chat message if any
	if (slippi_netplay)
	{
		chatMessageId = slippi_netplay->GetSlippiRemoteChatMessage();
		sentChatMessageId = slippi_netplay->GetSlippiRemoteSentChatMessage();
		// in CSS p1 is always current player and p2 is opponent
		p1Name = userInfo.displayName;
		p2Name = oppName;
>>>>>>> f4d1b4da
	}

	auto directMode = SlippiMatchmaking::OnlinePlayMode::DIRECT;

	std::vector<u8> leftTeamPlayers = {};
	std::vector<u8> rightTeamPlayers = {};

	if (localPlayerReady && remotePlayerReady)
	{
		auto isDecider = slippi_netplay->IsDecider();
		u8 remotePlayerCount = matchmaking->RemotePlayerCount();
		auto matchInfo = slippi_netplay->GetMatchInfo();
		SlippiPlayerSelections lps = matchInfo->localPlayerSelections;
		auto rps = matchInfo->remotePlayerSelections;

#ifdef LOCAL_TESTING
		lps.playerIdx = 0;

		for (int i = 0; i < SLIPPI_REMOTE_PLAYER_MAX; i++)
		{
			if (i == 0)
			{
				rps[i].characterColor = 1;
				rps[i].teamId = 1;
			}
			else
			{
				rps[i].characterColor = 2;
				rps[i].teamId = 2;
			}

			rps[i].characterId = 0x2 + i;
			rps[i].playerIdx = i + 1;
			rps[i].isCharacterSelected = true;
		}

		if (lastSearch.mode == SlippiMatchmaking::OnlinePlayMode::TEAMS)
		{
			remotePlayerCount = 4;
		}

		oppName = std::string("Player");
#endif

		// Check if someone is picking dumb characters in non-direct
		auto localCharOk = lps.characterId < 26;
		auto remoteCharOk = true;
		INFO_LOG(SLIPPI_ONLINE, "remotePlayerCount: %d", remotePlayerCount);
		for (int i = 0; i < remotePlayerCount; i++)
		{
			if (rps[i].characterId >= 26)
				remoteCharOk = false;
		}
		if (lastSearch.mode < directMode && (!localCharOk || !remoteCharOk))
		{
			// If we get here, someone is doing something bad, clear the lobby
			handleConnectionCleanup();
			if (!localCharOk)
				forcedError = "The character you selected is not allowed in this mode";
			prepareOnlineMatchState();
			return;
		}

		// Overwrite local player character
		onlineMatchBlock[0x60 + (lps.playerIdx) * 0x24] = lps.characterId;
		onlineMatchBlock[0x63 + (lps.playerIdx) * 0x24] = lps.characterColor;
		onlineMatchBlock[0x67 + (lps.playerIdx) * 0x24] = 0;
		onlineMatchBlock[0x69 + (lps.playerIdx) * 0x24] = lps.teamId;

		// Overwrite remote player character
		for (int i = 0; i < remotePlayerCount; i++)
		{
			u8 idx = matchInfo->remotePlayerSelections[i].playerIdx;
			onlineMatchBlock[0x60 + idx * 0x24] = matchInfo->remotePlayerSelections[i].characterId;

			// Set Char Colors
			onlineMatchBlock[0x63 + idx * 0x24] = matchInfo->remotePlayerSelections[i].characterColor;

			// Set Team Ids
			onlineMatchBlock[0x69 + idx * 0x24] = matchInfo->remotePlayerSelections[i].teamId;
		}

		// Handle Singles/Teams specific logic
		if (remotePlayerCount < 3)
		{
			onlineMatchBlock[0x8] = 0; // is Teams = false

			// Set p3/p4 player type to none
			onlineMatchBlock[0x61 + 2 * 0x24] = 3;
			onlineMatchBlock[0x61 + 3 * 0x24] = 3;

			// Make one character lighter if same character, same color
			bool isSheikVsZelda = lps.characterId == 0x12 && rps[0].characterId == 0x13 ||
			                      lps.characterId == 0x13 && rps[0].characterId == 0x12;
			bool charMatch = lps.characterId == rps[0].characterId || isSheikVsZelda;
			bool colMatch = lps.characterColor == rps[0].characterColor;

			onlineMatchBlock[0x67 + 0x24] = charMatch && colMatch ? 1 : 0;
		}
		else
		{
			onlineMatchBlock[0x8] = 1; // is Teams = true

			// Set p3/p4 player type to human
			onlineMatchBlock[0x61 + 2 * 0x24] = 0;
			onlineMatchBlock[0x61 + 3 * 0x24] = 0;

			// Set alt color to light/dark costume for multiples of the same character on a team
			int characterCount[26][3] = {0};
			for (int i = 0; i < 4; i++)
			{
				int charId = onlineMatchBlock[0x60 + i * 0x24];
				int teamId = onlineMatchBlock[0x69 + i * 0x24];
				onlineMatchBlock[0x67 + i * 0x24] = characterCount[charId][teamId];
				characterCount[charId][teamId]++;
			}
		}

		// Overwrite stage
		u16 stageId;
		if (isDecider)
		{
			stageId = lps.isStageSelected ? lps.stageId : rps[0].stageId;
		}
		else
		{
			stageId = rps[0].isStageSelected ? rps[0].stageId : lps.stageId;
		}

		u16 *stage = (u16 *)&onlineMatchBlock[0xE];
		*stage = Common::swap16(stageId);

		// Set rng offset
		rngOffset = isDecider ? lps.rngOffset : rps[0].rngOffset;
		WARN_LOG(SLIPPI_ONLINE, "Rng Offset: 0x%x", rngOffset);
		WARN_LOG(SLIPPI_ONLINE, "P1 Char: 0x%X, P2 Char: 0x%X", onlineMatchBlock[0x60], onlineMatchBlock[0x84]);

		// Turn pause on in direct, off in everything else
		u8 *gameBitField3 = (u8 *)&onlineMatchBlock[2];
		*gameBitField3 = lastSearch.mode >= directMode ? *gameBitField3 & 0xF7 : *gameBitField3 | 0x8;
		//*gameBitField3 = *gameBitField3 | 0x8;

		// Group players into left/right side for team splash screen display
		for (int i = 0; i < 4; i++)
		{
			int teamId = onlineMatchBlock[0x69 + i * 0x24];
			if (teamId == lps.teamId)
				leftTeamPlayers.push_back(i);
			else
				rightTeamPlayers.push_back(i);
		}
		int leftTeamSize = leftTeamPlayers.size();
		int rightTeamSize = rightTeamPlayers.size();
		leftTeamPlayers.resize(4, 0);
		rightTeamPlayers.resize(4, 0);
		leftTeamPlayers[3] = leftTeamSize;
		rightTeamPlayers[3] = rightTeamSize;
	}

	// Add rng offset to output
	appendWordToBuffer(&m_read_queue, rngOffset);

	// Add delay frames to output
	m_read_queue.push_back((u8)SConfig::GetInstance().m_slippiOnlineDelay);

	// Add chat messages id
	m_read_queue.push_back((u8)sentChatMessageId);
	m_read_queue.push_back((u8)chatMessageId);
<<<<<<< HEAD
	m_read_queue.push_back((u8)chatMessagePlayerIdx);

	// Add player groupings for VS splash screen
	leftTeamPlayers.resize(4, 0);
	rightTeamPlayers.resize(4, 0);
	m_read_queue.insert(m_read_queue.end(), leftTeamPlayers.begin(), leftTeamPlayers.end());
	m_read_queue.insert(m_read_queue.end(), rightTeamPlayers.begin(), rightTeamPlayers.end());
=======
>>>>>>> f4d1b4da

	// Add names to output
	// Always send static local player name
	localPlayerName = ConvertStringForGame(localPlayerName, MAX_NAME_LENGTH);
	m_read_queue.insert(m_read_queue.end(), localPlayerName.begin(), localPlayerName.end());

#ifdef LOCAL_TESTING
	std::string defaultNames[] = {"Player 1", "Player 2", "Player 3", "Player 4"};
#endif

	for (int i = 0; i < 4; i++)
	{
		std::string name = matchmaking->GetPlayerName(i);
#ifdef LOCAL_TESTING
		name = defaultNames[i];
#endif
		name = ConvertStringForGame(name, MAX_NAME_LENGTH);
		m_read_queue.insert(m_read_queue.end(), name.begin(), name.end());
	}

	// Create the opponent string using the names of all players on opposing teams
	int teamIdx = onlineMatchBlock[0x69 + localPlayerIndex * 0x24];
	std::string oppText = "";
	for (int i = 0; i < 4; i++)
	{
		if (i == localPlayerIndex)
			continue;

		if (onlineMatchBlock[0x69 + i * 0x24] != teamIdx)
		{
			if (oppText != "")
				oppText += "/";

			oppText += matchmaking->GetPlayerName(i);
		}
	}
	if (matchmaking->RemotePlayerCount() == 1)
		oppText = matchmaking->GetPlayerName(remotePlayerIndex);
	oppName = ConvertStringForGame(oppText, MAX_NAME_LENGTH * 2 + 1);
	m_read_queue.insert(m_read_queue.end(), oppName.begin(), oppName.end());

	// Add error message if there is one
	auto errorStr = !forcedError.empty() ? forcedError : matchmaking->GetErrorMessage();
	errorStr = ConvertStringForGame(errorStr, 120);
	m_read_queue.insert(m_read_queue.end(), errorStr.begin(), errorStr.end());

	// Add the match struct block to output
	m_read_queue.insert(m_read_queue.end(), onlineMatchBlock.begin(), onlineMatchBlock.end());
}

u16 CEXISlippi::getRandomStage()
{
	static u16 selectedStage;

	static std::vector<u16> stages = {
	    // 0x2,  // FoD
	    0x3,  // Pokemon
	    0x8,  // Yoshi's Story
	    0x1C, // Dream Land
	    0x1F, // Battlefield
	    0x20, // Final Destination
	};

	// Reset stage pool if it's empty
	if (stagePool.empty())
		stagePool.insert(stagePool.end(), stages.begin(), stages.end());

	// Get random stage
	int randIndex = generator() % stagePool.size();
	selectedStage = stagePool[randIndex];

	// Remove last selection from stage pool
	stagePool.erase(stagePool.begin() + randIndex);

	return selectedStage;
}

void CEXISlippi::setMatchSelections(u8 *payload)
{
	SlippiPlayerSelections s;

	s.teamId = payload[0];
	s.characterId = payload[1];
	s.characterColor = payload[2];
	s.isCharacterSelected = payload[3];

	s.stageId = Common::swap16(&payload[4]);
	u8 stageSelectOption = payload[6];

	s.isStageSelected = stageSelectOption == 1 || stageSelectOption == 3;
	if (stageSelectOption == 3)
	{
		// If stage requested is random, select a random stage
		s.stageId = getRandomStage();
	}
	INFO_LOG(SLIPPI, "LPS set char: %d, iSS: %d, %d, stage: %d, team: %d", s.isCharacterSelected, stageSelectOption,
	         s.isStageSelected, s.stageId, s.teamId);

	s.rngOffset = generator() % 0xFFFF;

	if (matchmaking->LocalPlayerIndex() == 1 && firstMatch)
	{
		firstMatch = false;
		s.stageId = getRandomStage();
	}

	// Merge these selections
	localSelections.Merge(s);

	if (slippi_netplay)
	{
		slippi_netplay->SetMatchSelections(localSelections);
	}
}

void CEXISlippi::prepareFileLength(u8 *payload)
{
	m_read_queue.clear();

	std::string fileName((char *)&payload[0]);

	std::string contents;
	u32 size = gameFileLoader->LoadFile(fileName, contents);

	INFO_LOG(SLIPPI, "Getting file size for: %s -> %d", fileName.c_str(), size);

	// Write size to output
	appendWordToBuffer(&m_read_queue, size);
}

void CEXISlippi::prepareFileLoad(u8 *payload)
{
	m_read_queue.clear();

	std::string fileName((char *)&payload[0]);

	std::string contents;
	u32 size = gameFileLoader->LoadFile(fileName, contents);
	std::vector<u8> buf(contents.begin(), contents.end());

	INFO_LOG(SLIPPI, "Writing file contents: %s -> %d", fileName.c_str(), size);

	// Write the contents to output
	m_read_queue.insert(m_read_queue.end(), buf.begin(), buf.end());
}

void CEXISlippi::handleChatMessage(u8 *payload)
{
<<<<<<< HEAD
=======
	if (!SConfig::GetInstance().m_slippiEnableQuickChat)
		return;
>>>>>>> f4d1b4da

	int messageId = payload[0];
	INFO_LOG(SLIPPI, "SLIPPI CHAT INPUT: 0x%x", messageId);

#ifdef LOCAL_TESTING
	localChatMessageId = 11;
#endif

	if (slippi_netplay)
	{

		auto userInfo = user->GetUserInfo();
		auto packet = std::make_unique<sf::Packet>();
		//		OSD::AddMessage("[Me]: "+ msg, OSD::Duration::VERY_LONG, OSD::Color::YELLOW);
		slippi_netplay->remoteSentChatMessageId = messageId;
<<<<<<< HEAD
		// use LocalPlayerPort since it actually uses playerIdx which is what we want
		slippi_netplay->WriteChatMessageToPacket(*packet, messageId, slippi_netplay->LocalPlayerPort());
=======
		slippi_netplay->WriteChatMessageToPacket(*packet, messageId);
>>>>>>> f4d1b4da
		slippi_netplay->SendAsync(std::move(packet));
	}
}

void CEXISlippi::logMessageFromGame(u8 *payload)
{
	if (payload[0] == 0)
	{
		// The first byte indicates whether to log the time or not
		GENERIC_LOG(LogTypes::SLIPPI, (LogTypes::LOG_LEVELS)payload[1], "%s", (char *)&payload[2]);
	}
	else
	{
		GENERIC_LOG(LogTypes::SLIPPI, (LogTypes::LOG_LEVELS)payload[1], "%s: %llu", (char *)&payload[2],
		            Common::Timer::GetTimeUs());
	}
}

void CEXISlippi::handleLogInRequest()
{
	bool logInRes = user->AttemptLogin();
	if (!logInRes)
	{
		main_frame->LowerRenderWindow();
		user->OpenLogInPage();
		user->ListenForLogIn();
	}
}

void CEXISlippi::handleLogOutRequest()
{
	user->LogOut();
}

void CEXISlippi::handleUpdateAppRequest()
{
	main_frame->LowerRenderWindow();
	user->UpdateApp();
#ifdef _WIN32
	main_frame->DoExit();
#endif
}

void CEXISlippi::prepareOnlineStatus()
{
	m_read_queue.clear();

	auto isLoggedIn = user->IsLoggedIn();
	auto userInfo = user->GetUserInfo();

	u8 appState = 0;
	if (isLoggedIn)
	{
		// Check if we have the latest version, and if not, indicate we need to update
		version::Semver200_version latestVersion(userInfo.latestVersion);
		version::Semver200_version currentVersion(scm_slippi_semver_str);

		appState = latestVersion > currentVersion ? 2 : 1;
	}

	m_read_queue.push_back(appState);

	// Write player name (31 bytes)
	std::string playerName = ConvertStringForGame(userInfo.displayName, MAX_NAME_LENGTH);
	m_read_queue.insert(m_read_queue.end(), playerName.begin(), playerName.end());

	// Write connect code (10 bytes)
	std::string connectCode = userInfo.connectCode;
	char shiftJisHashtag[] = {(char)0x81, (char)0x94, (char)0x00};
	connectCode.resize(CONNECT_CODE_LENGTH);
	connectCode = ReplaceAll(connectCode, "#", shiftJisHashtag);
	auto codeBuf = connectCode.c_str();
	m_read_queue.insert(m_read_queue.end(), codeBuf, codeBuf + CONNECT_CODE_LENGTH + 2);
}

void doConnectionCleanup(std::unique_ptr<SlippiMatchmaking> mm, std::unique_ptr<SlippiNetplayClient> nc)
{
	if (mm)
		mm.reset();

	if (nc)
		nc.reset();
}

void CEXISlippi::handleConnectionCleanup()
{
	ERROR_LOG(SLIPPI_ONLINE, "Connection cleanup started...");

	// Handle destructors in a separate thread to not block the main thread
	std::thread cleanup(doConnectionCleanup, std::move(matchmaking), std::move(slippi_netplay));
	cleanup.detach();

	// Reset matchmaking
	matchmaking = std::make_unique<SlippiMatchmaking>(user.get());

	// Disconnect netplay client
	slippi_netplay = nullptr;

	// Clear character selections
	localSelections.Reset();
	firstMatch = true;

	// Reset random stage pool
	stagePool.clear();

	// Reset any forced errors
	forcedError.clear();

	// Reset play session
	isPlaySessionActive = false;

#ifdef LOCAL_TESTING
	isLocalConnected = false;
#endif

	ERROR_LOG(SLIPPI_ONLINE, "Connection cleanup completed...");
}

void CEXISlippi::prepareNewSeed()
{
	m_read_queue.clear();

	u32 newSeed = generator() % 0xFFFFFFFF;

	appendWordToBuffer(&m_read_queue, newSeed);
}

void CEXISlippi::handleReportGame(u8 *payload)
{
	SlippiGameReporter::GameReport r;
	r.durationFrames = Common::swap32(&payload[0]);

	// ERROR_LOG(SLIPPI_ONLINE, "Frames: %d", r.durationFrames);

	for (auto i = 0; i < 2; ++i)
	{
		SlippiGameReporter::PlayerReport p;
		auto offset = i * 6;
		p.stocksRemaining = payload[5 + offset];

		auto swappedDamageDone = Common::swap32(&payload[6 + offset]);
		p.damageDone = *(float *)&swappedDamageDone;

		// ERROR_LOG(SLIPPI_ONLINE, "Stocks: %d, DamageDone: %f", p.stocksRemaining, p.damageDone);

		r.players.push_back(p);
	}

	gameReporter->StartReport(r);
}

void CEXISlippi::DMAWrite(u32 _uAddr, u32 _uSize)
{
	u8 *memPtr = Memory::GetPointer(_uAddr);

	u32 bufLoc = 0;

	if (memPtr == nullptr)
	{
		NOTICE_LOG(SLIPPI, "DMA Write was passed an invalid address: %x", _uAddr);
		Dolphin_Debugger::PrintCallstack(LogTypes::LOG_TYPE::SLIPPI, LogTypes::LOG_LEVELS::LNOTICE);
		m_read_queue.clear();
		return;
	}

	u8 byte = memPtr[0];
	if (byte == CMD_RECEIVE_COMMANDS)
	{
		time(&gameStartTime); // Store game start time
		u8 receiveCommandsLen = memPtr[1];
		configureCommands(&memPtr[1], receiveCommandsLen);
		writeToFileAsync(&memPtr[0], receiveCommandsLen + 1, "create");
		bufLoc += receiveCommandsLen + 1;
		g_needInputForFrame = true;
		m_slippiserver->startGame();
		m_slippiserver->write(&memPtr[0], receiveCommandsLen + 1);
	}

	if (byte == CMD_MENU_FRAME)
	{
		m_slippiserver->write(&memPtr[0], _uSize);
		g_needInputForFrame = true;
	}

	INFO_LOG(EXPANSIONINTERFACE, "EXI SLIPPI DMAWrite: addr: 0x%08x size: %d, bufLoc:[%02x %02x %02x %02x %02x]",
	         _uAddr, _uSize, memPtr[bufLoc], memPtr[bufLoc + 1], memPtr[bufLoc + 2], memPtr[bufLoc + 3],
	         memPtr[bufLoc + 4]);

	while (bufLoc < _uSize)
	{
		byte = memPtr[bufLoc];
		if (!payloadSizes.count(byte))
		{
			// This should never happen. Do something else if it does?
			WARN_LOG(EXPANSIONINTERFACE, "EXI SLIPPI: Invalid command byte: 0x%x", byte);
			return;
		}

		u32 payloadLen = payloadSizes[byte];
		switch (byte)
		{
		case CMD_RECEIVE_GAME_END:
			writeToFileAsync(&memPtr[bufLoc], payloadLen + 1, "close");
			m_slippiserver->write(&memPtr[bufLoc], payloadLen + 1);
			m_slippiserver->endGame();
			break;
		case CMD_PREPARE_REPLAY:
			// log.open("log.txt");
			prepareGameInfo(&memPtr[bufLoc + 1]);
			break;
		case CMD_READ_FRAME:
			prepareFrameData(&memPtr[bufLoc + 1]);
			break;
		case CMD_FRAME_BOOKEND:
			g_needInputForFrame = true;
			writeToFileAsync(&memPtr[bufLoc], payloadLen + 1, "");
			m_slippiserver->write(&memPtr[bufLoc], payloadLen + 1);
			break;
		case CMD_IS_STOCK_STEAL:
			prepareIsStockSteal(&memPtr[bufLoc + 1]);
			break;
		case CMD_IS_FILE_READY:
			prepareIsFileReady();
			break;
		case CMD_GET_GECKO_CODES:
			m_read_queue.clear();
			m_read_queue.insert(m_read_queue.begin(), geckoList.begin(), geckoList.end());
			break;
		case CMD_ONLINE_INPUTS:
			handleOnlineInputs(&memPtr[bufLoc + 1]);
			break;
		case CMD_CAPTURE_SAVESTATE:
			handleCaptureSavestate(&memPtr[bufLoc + 1]);
			break;
		case CMD_LOAD_SAVESTATE:
			handleLoadSavestate(&memPtr[bufLoc + 1]);
			break;
		case CMD_GET_MATCH_STATE:
			prepareOnlineMatchState();
			break;
		case CMD_FIND_OPPONENT:
			startFindMatch(&memPtr[bufLoc + 1]);
			break;
		case CMD_SET_MATCH_SELECTIONS:
			setMatchSelections(&memPtr[bufLoc + 1]);
			break;
		case CMD_FILE_LENGTH:
			prepareFileLength(&memPtr[bufLoc + 1]);
			break;
		case CMD_FILE_LOAD:
			prepareFileLoad(&memPtr[bufLoc + 1]);
			break;
		case CMD_OPEN_LOGIN:
			handleLogInRequest();
			break;
		case CMD_LOGOUT:
			handleLogOutRequest();
			break;
		case CMD_GET_ONLINE_STATUS:
			prepareOnlineStatus();
			break;
		case CMD_CLEANUP_CONNECTION:
			handleConnectionCleanup();
			break;
		case CMD_LOG_MESSAGE:
			logMessageFromGame(&memPtr[bufLoc + 1]);
			break;
		case CMD_SEND_CHAT_MESSAGE:
			handleChatMessage(&memPtr[bufLoc + 1]);
			break;
		case CMD_UPDATE:
			handleUpdateAppRequest();
			break;
		case CMD_GET_NEW_SEED:
			prepareNewSeed();
			break;
		case CMD_REPORT_GAME:
			handleReportGame(&memPtr[bufLoc + 1]);
			break;
		default:
			writeToFileAsync(&memPtr[bufLoc], payloadLen + 1, "");
			m_slippiserver->write(&memPtr[bufLoc], payloadLen + 1);
			break;
		}

		bufLoc += payloadLen + 1;
	}
}

void CEXISlippi::DMARead(u32 addr, u32 size)
{
	if (m_read_queue.empty())
	{
		INFO_LOG(EXPANSIONINTERFACE, "EXI SLIPPI DMARead: Empty");
		return;
	}

	m_read_queue.resize(size, 0); // Resize response array to make sure it's all full/allocated

	auto queueAddr = &m_read_queue[0];
	INFO_LOG(EXPANSIONINTERFACE, "EXI SLIPPI DMARead: addr: 0x%08x size: %d, startResp: [%02x %02x %02x %02x %02x]",
	         addr, size, queueAddr[0], queueAddr[1], queueAddr[2], queueAddr[3], queueAddr[4]);

	// Copy buffer data to memory
	Memory::CopyToEmu(addr, queueAddr, size);
}

bool CEXISlippi::IsPresent() const
{
	return true;
}

void CEXISlippi::TransferByte(u8 &byte) {}<|MERGE_RESOLUTION|>--- conflicted
+++ resolved
@@ -171,7 +171,6 @@
 	File::WriteStringToFile(diff, "C:\\Users\\Jas\\Documents\\Melee\\Textures\\Slippi\\MainMenu\\SdMenu.usd.diff");
 	File::WriteStringToFile(diff, "C:\\Dolphin\\IshiiDev\\Sys\\GameFiles\\GALE01\\SdMenu.usd.diff");
 
-<<<<<<< HEAD
 	//// MnSlChr.usd
 	// std::string origStr;
 	// std::string modifiedStr;
@@ -182,18 +181,6 @@
 	// diff = processDiff(orig, modified);
 	// File::WriteStringToFile(diff, "D:\\Melee\\MnSlChr.usd.diff");
 	// File::WriteStringToFile(diff, "D:\\GitHub\\Ishiiruka\\Binary\\x64\\Sys\\GameFiles\\GALE01\\MnSlChr.usd.diff");
-=======
-	// MnSlChr.usd
-	std::string origStr;
-	std::string modifiedStr;
-	File::ReadFileToString("D:\\Melee\\MnSlChr.usd", origStr);
-	File::ReadFileToString("D:\\Melee\\MnSlChr.new.usd", modifiedStr);
-	orig = std::vector<u8>(origStr.begin(), origStr.end());
-	modified = std::vector<u8>(modifiedStr.begin(), modifiedStr.end());
-	diff = processDiff(orig, modified);
-	File::WriteStringToFile(diff, "D:\\Melee\\MnSlChr.usd.diff");
-	File::WriteStringToFile(diff, "D:\\GitHub\\Ishiiruka\\Binary\\x64\\Sys\\GameFiles\\GALE01\\MnSlChr.usd.diff");
->>>>>>> f4d1b4da
 
 	// Japanese Files
 	// MnMaAll.dat
@@ -224,7 +211,6 @@
 	File::WriteStringToFile(diff, "C:\\Users\\Jas\\Documents\\Melee\\Textures\\Slippi\\MainMenu\\SdMenu.dat.diff");
 	File::WriteStringToFile(diff, "C:\\Dolphin\\IshiiDev\\Sys\\GameFiles\\GALE01\\SdMenu.dat.diff");
 
-<<<<<<< HEAD
 	//// MnSlChr.usd
 	// File::ReadFileToString("D:\\Melee\\MnSlChr.dat", origStr);
 	// File::ReadFileToString("D:\\Melee\\MnSlChr.new.dat", modifiedStr);
@@ -233,16 +219,6 @@
 	// diff = processDiff2(orig, modified);
 	// File::WriteStringToFile(diff, "D:\\Melee\\MnSlChr.dat.diff");
 	// File::WriteStringToFile(diff, "D:\\GitHub\\Ishiiruka\\Binary\\x64\\Sys\\GameFiles\\GALE01\\MnSlChr.dat.diff");
-=======
-	// MnSlChr.usd
-	File::ReadFileToString("D:\\Melee\\MnSlChr.dat", origStr);
-	File::ReadFileToString("D:\\Melee\\MnSlChr.new.dat", modifiedStr);
-	orig = std::vector<u8>(origStr.begin(), origStr.end());
-	modified = std::vector<u8>(modifiedStr.begin(), modifiedStr.end());
-	diff = processDiff2(orig, modified);
-	File::WriteStringToFile(diff, "D:\\Melee\\MnSlChr.dat.diff");
-	File::WriteStringToFile(diff, "D:\\GitHub\\Ishiiruka\\Binary\\x64\\Sys\\GameFiles\\GALE01\\MnSlChr.dat.diff");
->>>>>>> f4d1b4da
 
 	// TEMP - Restore orig
 	// std::string stateString;
@@ -1520,18 +1496,8 @@
 	if (!slippi_netplay)
 		return true;
 
-<<<<<<< HEAD
-	// TODO: Figure out why connection status is not "CONNECTED" while initializing a match and coming back to CSS,
-	// err back into dumb return false until then.
-	return false;
-
-	//	auto status = slippi_netplay->GetSlippiConnectStatus();
-	//	return status != SlippiNetplayClient::SlippiConnectStatus::NET_CONNECT_STATUS_CONNECTED &&
-	//        status != SlippiNetplayClient::SlippiConnectStatus::NET_CONNECT_STATUS_INITIATED;
-=======
 	auto status = slippi_netplay->GetSlippiConnectStatus();
 	return status != SlippiNetplayClient::SlippiConnectStatus::NET_CONNECT_STATUS_CONNECTED;
->>>>>>> f4d1b4da
 }
 
 static int tempTestCount = 0;
@@ -2015,7 +1981,6 @@
 	m_read_queue.push_back(localPlayerIndex);  // Local player index
 	m_read_queue.push_back(remotePlayerIndex); // Remote player index
 
-<<<<<<< HEAD
 	// Set chat message if any
 	if (slippi_netplay)
 	{
@@ -2025,30 +1990,6 @@
 		sentChatMessageId = slippi_netplay->GetSlippiRemoteSentChatMessage();
 		// in CSS p1 is always current player and p2 is opponent
 		localPlayerName = p1Name = userInfo.displayName;
-=======
-	u32 rngOffset = 0;
-	std::string p1Name = "";
-	std::string p2Name = "";
-	u8 chatMessageId = 0;
-	u8 sentChatMessageId = 0;
-
-#ifdef LOCAL_TESTING
-	chatMessageId = localChatMessageId;
-	localChatMessageId = 0;
-	// in CSS p1 is always current player and p2 is opponent
-	p1Name = "Player 1";
-	p2Name = "Player 2";
-#endif
-
-	// Set chat message if any
-	if (slippi_netplay)
-	{
-		chatMessageId = slippi_netplay->GetSlippiRemoteChatMessage();
-		sentChatMessageId = slippi_netplay->GetSlippiRemoteSentChatMessage();
-		// in CSS p1 is always current player and p2 is opponent
-		p1Name = userInfo.displayName;
-		p2Name = oppName;
->>>>>>> f4d1b4da
 	}
 
 	auto directMode = SlippiMatchmaking::OnlinePlayMode::DIRECT;
@@ -2217,7 +2158,6 @@
 	// Add chat messages id
 	m_read_queue.push_back((u8)sentChatMessageId);
 	m_read_queue.push_back((u8)chatMessageId);
-<<<<<<< HEAD
 	m_read_queue.push_back((u8)chatMessagePlayerIdx);
 
 	// Add player groupings for VS splash screen
@@ -2225,8 +2165,6 @@
 	rightTeamPlayers.resize(4, 0);
 	m_read_queue.insert(m_read_queue.end(), leftTeamPlayers.begin(), leftTeamPlayers.end());
 	m_read_queue.insert(m_read_queue.end(), rightTeamPlayers.begin(), rightTeamPlayers.end());
-=======
->>>>>>> f4d1b4da
 
 	// Add names to output
 	// Always send static local player name
@@ -2375,11 +2313,8 @@
 
 void CEXISlippi::handleChatMessage(u8 *payload)
 {
-<<<<<<< HEAD
-=======
 	if (!SConfig::GetInstance().m_slippiEnableQuickChat)
 		return;
->>>>>>> f4d1b4da
 
 	int messageId = payload[0];
 	INFO_LOG(SLIPPI, "SLIPPI CHAT INPUT: 0x%x", messageId);
@@ -2395,12 +2330,8 @@
 		auto packet = std::make_unique<sf::Packet>();
 		//		OSD::AddMessage("[Me]: "+ msg, OSD::Duration::VERY_LONG, OSD::Color::YELLOW);
 		slippi_netplay->remoteSentChatMessageId = messageId;
-<<<<<<< HEAD
 		// use LocalPlayerPort since it actually uses playerIdx which is what we want
 		slippi_netplay->WriteChatMessageToPacket(*packet, messageId, slippi_netplay->LocalPlayerPort());
-=======
-		slippi_netplay->WriteChatMessageToPacket(*packet, messageId);
->>>>>>> f4d1b4da
 		slippi_netplay->SendAsync(std::move(packet));
 	}
 }
