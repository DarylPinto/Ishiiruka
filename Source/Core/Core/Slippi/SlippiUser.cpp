#include "SlippiUser.h"

#ifdef _WIN32
#include "AtlBase.h"
#include "AtlConv.h"
#endif

#include "Common/CommonPaths.h"
#include "Common/FileUtil.h"
#include "Common/Logging/Log.h"
#include "Common/MsgHandler.h"
#include "Common/StringUtil.h"
#include "Common/Thread.h"

#include "Common/Common.h"
#include "Core/ConfigManager.h"

#include "DolphinWX/Frame.h"
#include "DolphinWX/Main.h"
#include "DolphinWX/SlippiAuthWebView/SlippiAuthWebView.h"

#include <codecvt>
#include <locale>

#include <json.hpp>
using json = nlohmann::json;

#ifdef _WIN32
#define MAX_SYSTEM_PROGRAM (4096)
static void system_hidden(const char *cmd)
{
	PROCESS_INFORMATION p_info;
	STARTUPINFO s_info;

	memset(&s_info, 0, sizeof(s_info));
	memset(&p_info, 0, sizeof(p_info));
	s_info.cb = sizeof(s_info);

	wchar_t utf16cmd[MAX_SYSTEM_PROGRAM] = {0};
	MultiByteToWideChar(CP_UTF8, 0, cmd, -1, utf16cmd, MAX_SYSTEM_PROGRAM);
	if (CreateProcessW(NULL, utf16cmd, NULL, NULL, 0, CREATE_NO_WINDOW, NULL, NULL, &s_info, &p_info))
	{
		DWORD ExitCode;
		WaitForSingleObject(p_info.hProcess, INFINITE);
		GetExitCodeProcess(p_info.hProcess, &ExitCode);
		CloseHandle(p_info.hProcess);
		CloseHandle(p_info.hThread);
	}
}
#endif

static void RunSystemCommand(const std::string &command)
{
#ifdef _WIN32
	_wsystem(UTF8ToUTF16(command).c_str());
#else
	system(command.c_str());
#endif
}

static size_t receive(char *ptr, size_t size, size_t nmemb, void *rcvBuf)
{
	size_t len = size * nmemb;
	INFO_LOG(SLIPPI_ONLINE, "[User] Received data: %d", len);

	std::string *buf = (std::string *)rcvBuf;

	buf->insert(buf->end(), ptr, ptr + len);

	return len;
}

SlippiUser::SlippiUser()
{
	CURL *curl = curl_easy_init();
	if (curl)
	{
		curl_easy_setopt(curl, CURLOPT_WRITEFUNCTION, &receive);
		curl_easy_setopt(curl, CURLOPT_TIMEOUT_MS, 5000);

		// Set up HTTP Headers
		m_curlHeaderList = curl_slist_append(m_curlHeaderList, "Content-Type: application/json");
		curl_easy_setopt(curl, CURLOPT_HTTPHEADER, m_curlHeaderList);

#ifdef _WIN32
		// ALPN support is enabled by default but requires Windows >= 8.1.
		curl_easy_setopt(curl, CURLOPT_SSL_ENABLE_ALPN, false);
#endif

		m_curl = curl;
	}
}

SlippiUser::~SlippiUser()
{
	// Wait for thread to terminate
	runThread = false;
	if (fileListenThread.joinable())
		fileListenThread.join();

	if (m_curl)
	{
		curl_slist_free_all(m_curlHeaderList);
		curl_easy_cleanup(m_curl);
	}
}

bool SlippiUser::AttemptLogin()
{
	std::string userFilePath = File::GetSlippiUserJSONPath();

	//INFO_LOG(SLIPPI_ONLINE, "Looking for file at: %s", userFilePath.c_str());

	{
		std::string userFilePathTxt =
		    userFilePath + ".txt"; // Put the filename here in its own scope because we don't really need it elsewhere
		if (File::Exists(userFilePathTxt))
		{
			// If both files exist we just log they exist and take no further action
			if (File::Exists(userFilePath))
			{
				INFO_LOG(SLIPPI_ONLINE,
				         "Found both .json.txt and .json file for user data. Using .json and ignoring the .json.txt");
			}
			// If only the .txt file exists move the contents to a json file and log if it fails
			else if (!File::Rename(userFilePathTxt, userFilePath))
			{
				WARN_LOG(SLIPPI_ONLINE, "Could not move file %s to %s", userFilePathTxt.c_str(), userFilePath.c_str());
			}
		}
	}

	// Get user file
	std::string userFileContents;
	File::ReadFileToString(userFilePath, userFileContents);

	userInfo = parseFile(userFileContents);

	isLoggedIn = !userInfo.uid.empty();
	if (isLoggedIn)
	{
		overwriteFromServer();
		WARN_LOG(SLIPPI_ONLINE, "Found user %s (%s)", userInfo.displayName.c_str(), userInfo.uid.c_str());
	}

	return isLoggedIn;
}

// macOS and Linux have modern WebKit views (in our wxWidgets build) that can pop open and enable login
// with relative ease; Windows unfortunately requires an extra check as Edge may not be present yet.
//
<<<<<<< HEAD
// If it's not, they just get routed to the older method (pop them over to browser and guide 
=======
// If it's not, they just get routed to the older method (pop them over to browser and guide
>>>>>>> f4d1b4da
// them to place the file).
void SlippiUser::OpenLogInPage()
{
#ifdef _WIN32
<<<<<<< HEAD
    if (!SlippiAuthWebView::IsAvailable())
    {
        std::string url = "https://slippi.gg/online/enable";
        std::string path = File::GetSlippiUserJSONPath();;
        
        // On windows, sometimes the path can have backslashes and slashes mixed, convert all to backslashes
        path = ReplaceAll(path, "\\", "\\");
        path = ReplaceAll(path, "/", "\\");
        
        std::string fullUrl = url + "?path=" + path;
        INFO_LOG(SLIPPI_ONLINE, "[User] Login at path: %s", fullUrl.c_str());

        std::string command = "explorer \"" + fullUrl + "\"";
        RunSystemCommand(command);
        return;
    }
#endif

    CFrame* cframe = wxGetApp().GetCFrame();
    cframe->OpenSlippiAuthenticationDialog();
=======
	if (!SlippiAuthWebView::IsAvailable())
	{
		std::string url = "https://slippi.gg/online/enable";
		std::string path = File::GetSlippiUserJSONPath();
		;

		// On windows, sometimes the path can have backslashes and slashes mixed, convert all to backslashes
		path = ReplaceAll(path, "\\", "\\");
		path = ReplaceAll(path, "/", "\\");

		std::string fullUrl = url + "?path=" + path;
		INFO_LOG(SLIPPI_ONLINE, "[User] Login at path: %s", fullUrl.c_str());

		std::string command = "explorer \"" + fullUrl + "\"";
		RunSystemCommand(command);
		return;
	}

	// Uncomment this if Windows is in a position to try the login flow.
	//
	// if (!SlippiAuthWebView::IsAvailable())
	// {
	std::string url = "https://slippi.gg/online/enable";
	std::string path = File::GetSlippiUserJSONPath();
	;

	// On windows, sometimes the path can have backslashes and slashes mixed, convert all to backslashes
	path = ReplaceAll(path, "\\", "\\");
	path = ReplaceAll(path, "/", "\\");

	std::string fullUrl = url + "?path=" + path;
	INFO_LOG(SLIPPI_ONLINE, "[User] Login at path: %s", fullUrl.c_str());

	std::string command = "explorer \"" + fullUrl + "\"";
	RunSystemCommand(command);
	return;
	// }
#endif

	// macOS and Linux have stable WebView components that we can use to
	// enable an easier login flow for users. On macOS, this is backed by
	// the system-integrated WebKit framework. On Linux, this is provided
	// by linking Webkit2.
	CFrame *cframe = wxGetApp().GetCFrame();
	cframe->OpenSlippiAuthenticationDialog();
>>>>>>> f4d1b4da
}

void SlippiUser::UpdateApp()
{
#ifdef _WIN32
	auto isoPath = SConfig::GetInstance().m_strFilename;

	std::string path = File::GetExeDirectory() + "/dolphin-slippi-tools.exe";
	std::string echoMsg = "echo Starting update process. If nothing happen after a few "
	                      "minutes, you may need to update manually from https://slippi.gg/netplay ...";
	// std::string command =
	//    "start /b cmd /c " + echoMsg + " && \"" + path + "\" app-update -launch -iso \"" + isoPath + "\"";
	std::string command = "start /b cmd /c " + echoMsg + " && \"" + path + "\" app-update -launch -iso \"" + isoPath +
	                      "\" -version \"" + scm_slippi_semver_str + "\"";
	WARN_LOG(SLIPPI, "Executing app update command: %s", command);
	RunSystemCommand(command);
#elif defined(__APPLE__)
	CriticalAlertT(
	    "Automatic updates are not available for macOS, please get the latest update from slippi.gg/netplay.");
#else
	const char *appimage_path = getenv("APPIMAGE");
	const char *appmount_path = getenv("APPDIR");
	if (!appimage_path)
	{
		CriticalAlertT("Automatic updates are not available for non-AppImage Linux builds.");
		return;
	}
	std::string path(appimage_path);
	std::string mount_path(appmount_path);
	std::string command = mount_path + "/usr/bin/appimageupdatetool " + path;
	WARN_LOG(SLIPPI, "Executing app update command: %s", command.c_str());
	RunSystemCommand(command);
	CriticalAlertT("Restart Dolphin to finish the update. If there was an issue, please head over to the Slippi "
	               "Discord for support.");
#endif
}

void SlippiUser::ListenForLogIn()
{
	if (runThread)
		return;

	if (fileListenThread.joinable())
		fileListenThread.join();

	runThread = true;
	fileListenThread = std::thread(&SlippiUser::FileListenThread, this);
}

void SlippiUser::LogOut()
{
	runThread = false;
	deleteFile();

	UserInfo emptyUser;
	isLoggedIn = false;
	userInfo = emptyUser;
}

void SlippiUser::OverwriteLatestVersion(std::string version)
{
	userInfo.latestVersion = version;
}

SlippiUser::UserInfo SlippiUser::GetUserInfo()
{
	return userInfo;
}

bool SlippiUser::IsLoggedIn()
{
	return isLoggedIn;
}

void SlippiUser::FileListenThread()
{
	while (runThread)
	{
		if (AttemptLogin())
		{
			runThread = false;
			main_frame->RaiseRenderWindow();
			break;
		}

		Common::SleepCurrentThread(500);
	}
}

inline std::string readString(json obj, std::string key)
{
	auto item = obj.find(key);
	if (item == obj.end() || item.value().is_null())
	{
		return "";
	}

	return obj[key];
}

SlippiUser::UserInfo SlippiUser::parseFile(std::string fileContents)
{
	UserInfo info;
	info.fileContents = fileContents;

	auto res = json::parse(fileContents, nullptr, false);
	if (res.is_discarded() || !res.is_object())
	{
		return info;
	}

	info.uid = readString(res, "uid");
	info.displayName = readString(res, "displayName");
	info.playKey = readString(res, "playKey");
	info.connectCode = readString(res, "connectCode");
	info.latestVersion = readString(res, "latestVersion");
	info.port = res.value("port", -1);
	
	return info;
}

void SlippiUser::deleteFile()
{
	std::string userFilePath = File::GetSlippiUserJSONPath();
	File::Delete(userFilePath);
}

void SlippiUser::overwriteFromServer()
{
	if (!m_curl)
		return;

	// Perform curl request
	std::string resp;
	curl_easy_setopt(m_curl, CURLOPT_URL, (URL_START + "/" + userInfo.uid).c_str());
	curl_easy_setopt(m_curl, CURLOPT_WRITEDATA, &resp);
	CURLcode res = curl_easy_perform(m_curl);

	if (res != 0)
	{
		ERROR_LOG(SLIPPI, "[User] Error fetching user info from server, code: %d", res);
		return;
	}

	long responseCode;
	curl_easy_getinfo(m_curl, CURLINFO_RESPONSE_CODE, &responseCode);
	if (responseCode != 200)
	{
		ERROR_LOG(SLIPPI, "[User] Server responded with non-success status: %d", responseCode);
		return;
	}

	// Overwrite userInfo with data from server
	auto r = json::parse(resp);
	userInfo.connectCode = r.value("connectCode", userInfo.connectCode);
	userInfo.latestVersion = r.value("latestVersion", userInfo.latestVersion);
	userInfo.displayName = r.value("displayName", userInfo.displayName);
}<|MERGE_RESOLUTION|>--- conflicted
+++ resolved
@@ -149,37 +149,11 @@
 // macOS and Linux have modern WebKit views (in our wxWidgets build) that can pop open and enable login
 // with relative ease; Windows unfortunately requires an extra check as Edge may not be present yet.
 //
-<<<<<<< HEAD
-// If it's not, they just get routed to the older method (pop them over to browser and guide 
-=======
 // If it's not, they just get routed to the older method (pop them over to browser and guide
->>>>>>> f4d1b4da
 // them to place the file).
 void SlippiUser::OpenLogInPage()
 {
 #ifdef _WIN32
-<<<<<<< HEAD
-    if (!SlippiAuthWebView::IsAvailable())
-    {
-        std::string url = "https://slippi.gg/online/enable";
-        std::string path = File::GetSlippiUserJSONPath();;
-        
-        // On windows, sometimes the path can have backslashes and slashes mixed, convert all to backslashes
-        path = ReplaceAll(path, "\\", "\\");
-        path = ReplaceAll(path, "/", "\\");
-        
-        std::string fullUrl = url + "?path=" + path;
-        INFO_LOG(SLIPPI_ONLINE, "[User] Login at path: %s", fullUrl.c_str());
-
-        std::string command = "explorer \"" + fullUrl + "\"";
-        RunSystemCommand(command);
-        return;
-    }
-#endif
-
-    CFrame* cframe = wxGetApp().GetCFrame();
-    cframe->OpenSlippiAuthenticationDialog();
-=======
 	if (!SlippiAuthWebView::IsAvailable())
 	{
 		std::string url = "https://slippi.gg/online/enable";
@@ -225,7 +199,6 @@
 	// by linking Webkit2.
 	CFrame *cframe = wxGetApp().GetCFrame();
 	cframe->OpenSlippiAuthenticationDialog();
->>>>>>> f4d1b4da
 }
 
 void SlippiUser::UpdateApp()
