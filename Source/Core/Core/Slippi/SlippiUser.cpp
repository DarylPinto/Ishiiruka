--- conflicted
+++ resolved
@@ -149,58 +149,56 @@
 // macOS and Linux have modern WebKit views (in our wxWidgets build) that can pop open and enable login
 // with relative ease; Windows unfortunately requires an extra check as Edge may not be present yet.
 //
-// If it's not, they just get routed to the older method (pop them over to browser and guide 
+// If it's not, they just get routed to the older method (pop them over to browser and guide
 // them to place the file).
 void SlippiUser::OpenLogInPage()
 {
 #ifdef _WIN32
-<<<<<<< HEAD
-    if (!SlippiAuthWebView::IsAvailable())
-    {
-        std::string url = "https://slippi.gg/online/enable";
-        std::string path = File::GetSlippiUserJSONPath();;
-        
-        // On windows, sometimes the path can have backslashes and slashes mixed, convert all to backslashes
-        path = ReplaceAll(path, "\\", "\\");
-        path = ReplaceAll(path, "/", "\\");
-        
-        std::string fullUrl = url + "?path=" + path;
-        INFO_LOG(SLIPPI_ONLINE, "[User] Login at path: %s", fullUrl.c_str());
-
-        std::string command = "explorer \"" + fullUrl + "\"";
-        RunSystemCommand(command);
-        return;
-    }
-#endif
-
-=======
-    // Uncomment this if Windows is in a position to try the login flow.
-    //
-    // if (!SlippiAuthWebView::IsAvailable())
-    // {
-    std::string url = "https://slippi.gg/online/enable";
-    std::string path = File::GetSlippiUserJSONPath();;
-    
-    // On windows, sometimes the path can have backslashes and slashes mixed, convert all to backslashes
-    path = ReplaceAll(path, "\\", "\\");
-    path = ReplaceAll(path, "/", "\\");
-    
-    std::string fullUrl = url + "?path=" + path;
-    INFO_LOG(SLIPPI_ONLINE, "[User] Login at path: %s", fullUrl.c_str());
-
-    std::string command = "explorer \"" + fullUrl + "\"";
-    RunSystemCommand(command);
-    return;
-    // }
-#endif
-    
-    // macOS and Linux have stable WebView components that we can use to
-    // enable an easier login flow for users. On macOS, this is backed by
-    // the system-integrated WebKit framework. On Linux, this is provided
-    // by linking Webkit2.
->>>>>>> 026a376c
-    CFrame* cframe = wxGetApp().GetCFrame();
-    cframe->OpenSlippiAuthenticationDialog();
+	if (!SlippiAuthWebView::IsAvailable())
+	{
+		std::string url = "https://slippi.gg/online/enable";
+		std::string path = File::GetSlippiUserJSONPath();
+		;
+
+		// On windows, sometimes the path can have backslashes and slashes mixed, convert all to backslashes
+		path = ReplaceAll(path, "\\", "\\");
+		path = ReplaceAll(path, "/", "\\");
+
+		std::string fullUrl = url + "?path=" + path;
+		INFO_LOG(SLIPPI_ONLINE, "[User] Login at path: %s", fullUrl.c_str());
+
+		std::string command = "explorer \"" + fullUrl + "\"";
+		RunSystemCommand(command);
+		return;
+	}
+
+	// Uncomment this if Windows is in a position to try the login flow.
+	//
+	// if (!SlippiAuthWebView::IsAvailable())
+	// {
+	std::string url = "https://slippi.gg/online/enable";
+	std::string path = File::GetSlippiUserJSONPath();
+	;
+
+	// On windows, sometimes the path can have backslashes and slashes mixed, convert all to backslashes
+	path = ReplaceAll(path, "\\", "\\");
+	path = ReplaceAll(path, "/", "\\");
+
+	std::string fullUrl = url + "?path=" + path;
+	INFO_LOG(SLIPPI_ONLINE, "[User] Login at path: %s", fullUrl.c_str());
+
+	std::string command = "explorer \"" + fullUrl + "\"";
+	RunSystemCommand(command);
+	return;
+	// }
+#endif
+
+	// macOS and Linux have stable WebView components that we can use to
+	// enable an easier login flow for users. On macOS, this is backed by
+	// the system-integrated WebKit framework. On Linux, this is provided
+	// by linking Webkit2.
+	CFrame *cframe = wxGetApp().GetCFrame();
+	cframe->OpenSlippiAuthenticationDialog();
 }
 
 void SlippiUser::UpdateApp()
