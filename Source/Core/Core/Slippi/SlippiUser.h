--- conflicted
+++ resolved
@@ -37,11 +37,6 @@
 	void FileListenThread();
 
   protected:
-<<<<<<< HEAD
-	std::string getUserFilePath();
-	std::string getDoublesFilePath();
-=======
->>>>>>> 4a12735c
 	UserInfo parseFile(std::string fileContents);
 	void deleteFile();
 	void overwriteFromServer();
