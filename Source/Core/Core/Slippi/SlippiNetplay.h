--- conflicted
+++ resolved
@@ -69,8 +69,8 @@
 		{
 			this->characterId = s.characterId;
 			this->characterColor = s.characterColor;
-            this->teamId = s.teamId;
-            this->isCharacterSelected = true;
+			this->teamId = s.teamId;
+			this->isCharacterSelected = true;
 		}
 	}
 
@@ -138,7 +138,6 @@
 	void DropOldRemoteInputs(int32_t curFrame);
 	SlippiMatchInfo *GetMatchInfo();
 	int32_t GetSlippiLatestRemoteFrame();
-<<<<<<< HEAD
 	SlippiPlayerSelections GetSlippiRemoteChatMessage();
 	u8 GetSlippiRemoteSentChatMessage();
 	s32 CalcTimeOffsetUs();
@@ -146,17 +145,8 @@
 	void WriteChatMessageToPacket(sf::Packet &packet, int messageId, u8 playerIdx);
 	std::unique_ptr<SlippiPlayerSelections> ReadChatMessageFromPacket(sf::Packet &packet);
 
-	std::unique_ptr<SlippiPlayerSelections> remoteChatMessageSelection = nullptr; // most recent chat message player selection (message + player index)
-=======
-	u8 GetSlippiRemoteChatMessage();
-	u8 GetSlippiRemoteSentChatMessage();
-	s32 CalcTimeOffsetUs();
-
-	void WriteChatMessageToPacket(sf::Packet &packet, int messageId);
-	std::unique_ptr<SlippiPlayerSelections> ReadChatMessageFromPacket(sf::Packet &packet);
-
-	u8 remoteChatMessageId = 0;     // most recent chat message id from opponent
->>>>>>> f4d1b4da
+	std::unique_ptr<SlippiPlayerSelections> remoteChatMessageSelection =
+	    nullptr;                    // most recent chat message player selection (message + player index)
 	u8 remoteSentChatMessageId = 0; // most recent chat message id that current player sent
 
   protected:
@@ -202,13 +192,7 @@
 	bool hasGameStarted = false;
 	u8 playerIdx = 0;
 
-<<<<<<< HEAD
-=======
-	FrameTiming lastFrameTiming;
-	u64 pingUs;
-
->>>>>>> f4d1b4da
-	std::deque<std::unique_ptr<SlippiPad>> localPadQueue;  // most recent inputs at start of deque
+	std::deque<std::unique_ptr<SlippiPad>> localPadQueue; // most recent inputs at start of deque
 	std::deque<std::unique_ptr<SlippiPad>>
 	    remotePadQueue[SLIPPI_REMOTE_PLAYER_MAX]; // most recent inputs at start of deque
 
@@ -229,7 +213,7 @@
 
   private:
 	u8 PlayerIdxFromPort(u8 port);
-	unsigned int OnData(sf::Packet &packet, ENetPeer* peer);
+	unsigned int OnData(sf::Packet &packet, ENetPeer *peer);
 	void Send(sf::Packet &packet);
 	void Disconnect();
 
@@ -242,8 +226,9 @@
 
 	u32 m_timebase_frame = 0;
 };
-extern SlippiNetplayClient* SLIPPI_NETPLAY; // singleton static pointer
-
-static bool IsOnline(){
-    return SLIPPI_NETPLAY != nullptr;
+extern SlippiNetplayClient *SLIPPI_NETPLAY; // singleton static pointer
+
+static bool IsOnline()
+{
+	return SLIPPI_NETPLAY != nullptr;
 }