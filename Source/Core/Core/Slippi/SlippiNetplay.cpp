--- conflicted
+++ resolved
@@ -74,12 +74,11 @@
 	WARN_LOG(SLIPPI_ONLINE, "Initializing Slippi Netplay for port: %d, with host: %s", localPort,
 	         isDecider ? "true" : "false");
 	this->isDecider = isDecider;
-<<<<<<< HEAD
 	this->playerIdx = playerIdx;
 
 	// Set up remote player data structures.
 	int j = 1;
-	for (int i = 0; i < SLIPPI_REMOTE_PLAYER_MAX; i++)
+	for (int i = 0; i < SLIPPI_REMOTE_PLAYER_MAX; i++, j++)
 	{
 		if (j == playerIdx)
 			j++;
@@ -90,13 +89,10 @@
 		this->frameOffsetData[i] = FrameOffsetData();
 		this->lastFrameTiming[i] = FrameTiming();
 		this->pingUs[i] = 0;
-		this->lastFrameAcked[i] = 0;	
-
-		j++;
-	}
-=======
+		this->lastFrameAcked[i] = 0;
+	}
+
 	SLIPPI_NETPLAY = std::move(this);
->>>>>>> 4a12735c
 
 	// Local address
 	ENetAddress *localAddr = nullptr;
@@ -463,17 +459,12 @@
 		}
 	}
 	// didn't disconnect gracefully force disconnect
-<<<<<<< HEAD
 	for (int i = 0; i < m_server.size(); i++)
 	{
 		enet_peer_reset(m_server[i]);
 	}
 	m_server.clear();
-=======
-	enet_peer_reset(m_server);
-	m_server = nullptr;
 	SLIPPI_NETPLAY = nullptr;
->>>>>>> 4a12735c
 }
 
 void SlippiNetplayClient::SendAsync(std::unique_ptr<sf::Packet> packet)
@@ -999,9 +990,6 @@
 	SendAsync(std::move(spac));
 }
 
-<<<<<<< HEAD
-std::unique_ptr<SlippiRemotePadOutput> SlippiNetplayClient::GetSlippiRemotePad(int32_t curFrame, int index)
-=======
 u8 SlippiNetplayClient::GetSlippiRemoteChatMessage()
 {
 	u8 copiedMessageId = remoteChatMessageId;
@@ -1016,8 +1004,7 @@
 	return copiedMessageId;
 }
 
-std::unique_ptr<SlippiRemotePadOutput> SlippiNetplayClient::GetSlippiRemotePad(int32_t curFrame)
->>>>>>> 4a12735c
+std::unique_ptr<SlippiRemotePadOutput> SlippiNetplayClient::GetSlippiRemotePad(int32_t curFrame, int index)
 {
 	std::lock_guard<std::mutex> lk(pad_mutex); // TODO: Is this the correct lock?
 
@@ -1090,11 +1077,6 @@
 	return &matchInfo;
 }
 
-/*u64 SlippiNetplayClient::GetSlippiPing()
-{
-	return pingUs;
-}*/
-
 int32_t SlippiNetplayClient::GetSlippiLatestRemoteFrame()
 {
 	std::lock_guard<std::mutex> lk(pad_mutex); // TODO: Is this the correct lock?
