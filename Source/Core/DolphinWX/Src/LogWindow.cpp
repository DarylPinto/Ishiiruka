--- conflicted
+++ resolved
@@ -41,11 +41,7 @@
 	, x(0), y(0), winpos(0)
 	, Parent(parent), m_ignoreLogTimer(false), m_LogAccess(true)
 	, m_Log(NULL), m_cmdline(NULL), m_FontChoice(NULL)
-<<<<<<< HEAD
-	, m_SJISConv(wxConvLocal)
-=======
 	, m_SJISConv(wxT(""))
->>>>>>> 9c9e5934
 {
 #ifdef _WIN32
 		static bool validCP932 = ::IsValidCodePage(932) != 0;
